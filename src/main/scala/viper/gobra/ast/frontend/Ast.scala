/*
 * This Source Code Form is subject to the terms of the Mozilla Public
 * License, v. 2.0. If a copy of the MPL was not distributed with this
 * file, You can obtain one at http://mozilla.org/MPL/2.0/.
 */

package viper.gobra.ast.frontend

import java.nio.file.Paths

import org.bitbucket.inkytonik.kiama.util.Messaging.Messages
import org.bitbucket.inkytonik.kiama.util._
import viper.gobra.ast.frontend.PNode.PPkg
import viper.gobra.frontend.Parser.FromFileSource
import viper.gobra.reporting.VerifierError
import viper.silver.ast.{LineColumnPosition, SourcePosition}

// TODO: comment describing identifier positions (resolution)


sealed trait PNode extends Product {

  def pretty(prettyPrinter: PrettyPrinter = PNode.defaultPrettyPrinter): String = prettyPrinter.format(this)

  lazy val formatted: String = pretty()

  override def toString: PPkg = formatted
}

object PNode {
  type PPkg = String
  val defaultPrettyPrinter = new DefaultPrettyPrinter
}

sealed trait PScope extends PNode
sealed trait PUnorderedScope extends PScope

case class PPackage(
                     packageClause: PPackageClause,
                     programs: Vector[PProgram],
                     positions: PositionManager
                   ) extends PNode with PUnorderedScope {
  lazy val declarations: Vector[PMember] = programs.flatMap(_.declarations)
}

case class PProgram(
                     packageClause: PPackageClause,
<<<<<<< HEAD
                     imports: Vector[PImport],
                     declarations: Vector[PMember],
                     positions: PositionManager
                   ) extends PNode with PUnorderedScope
=======
                     imports: Vector[PImportDecl],
                     declarations: Vector[PMember]
                   ) extends PNode
>>>>>>> 6405c552


class PositionManager extends PositionStore with Messaging {

  def translate[E <: VerifierError](
                                     messages: Messages,
                                     errorFactory: (String, Option[SourcePosition]) => E
                                   ): Vector[E] = {
    messages.sorted map { m =>
      errorFactory(
        formatMessage(m),
        Some(translate(positions.getStart(m.value).get, positions.getFinish(m.value).get))
      )
    }
  }

  def translate(start: Position, end: Position): SourcePosition = {
    val filename = start.source match {
      case FileSource(filename, _) => filename
      case FromFileSource(filename, _) => filename
      case _ => ???
    }
    new SourcePosition(
      Paths.get(filename),
      LineColumnPosition(start.line, start.column),
      Some(LineColumnPosition(end.line, end.column))
    )
  }
}

case class PPackageClause(id: PPkgDef) extends PNode


sealed trait PImport extends PNode {
  def pkg: PPkg
}

case class PQualifiedImport(qualifier: Option[PDefLikeId], pkg: PPkg) extends PImport

case class PUnqualifiedImport(pkg: PPkg) extends PImport


sealed trait PGhostifiable extends PNode

sealed trait PMember extends PNode

sealed trait PActualMember extends PMember

sealed trait PGhostifiableMember extends PActualMember with PGhostifiable

sealed trait PCodeRoot extends PNode

sealed trait PCodeRootWithResult extends PCodeRoot {
  def result: PResult
}

case class PConstDecl(typ: Option[PType], right: Vector[PExpression], left: Vector[PIdnDef]) extends PActualMember with PActualStatement with PGhostifiableStatement with PGhostifiableMember

case class PVarDecl(typ: Option[PType], right: Vector[PExpression], left: Vector[PIdnDef], addressable: Vector[Boolean]) extends PActualMember with PActualStatement with PGhostifiableStatement with PGhostifiableMember

case class PFunctionDecl(
                          id: PIdnDef,
                          args: Vector[PParameter],
                          result: PResult,
                          spec: PFunctionSpec,
                          body: Option[PBlock]
                        ) extends PActualMember with PScope with PCodeRootWithResult with PGhostifiableMember

case class PMethodDecl(
                        id: PIdnDef,
                        receiver: PReceiver,
                        args: Vector[PParameter],
                        result: PResult,
                        spec: PFunctionSpec,
                        body: Option[PBlock]
                      ) extends PActualMember with PScope with PCodeRootWithResult with PGhostifiableMember

sealed trait PTypeDecl extends PActualMember with PActualStatement with PGhostifiableStatement with PGhostifiableMember {

  def left: PIdnDef

  def right: PType
}

case class PTypeDef(right: PType, left: PIdnDef) extends PTypeDecl

case class PTypeAlias(right: PType, left: PIdnDef) extends PTypeDecl


/**
  * Statements
  */

sealed trait PStatement extends PNode

sealed trait PActualStatement extends PStatement

sealed trait PGhostifiableStatement extends PActualStatement with PGhostifiable

case class PLabeledStmt(label: PIdnDef, stmt: PStatement) extends PActualStatement


sealed trait PSimpleStmt extends PActualStatement

case class PEmptyStmt() extends PSimpleStmt with PGhostifiableStatement

case class PExpressionStmt(exp: PExpression) extends PSimpleStmt with PGhostifiableStatement

case class PSendStmt(channel: PExpression, msg: PExpression) extends PSimpleStmt

case class PAssignment(right: Vector[PExpression], left: Vector[PAssignee]) extends PSimpleStmt with PGhostifiableStatement

/* Careful: left is only evaluated once */
case class PAssignmentWithOp(right: PExpression, op: PAssOp, left: PAssignee) extends PSimpleStmt with PGhostifiableStatement

sealed trait PAssOp extends PNode

case class PAddOp() extends PAssOp

case class PSubOp() extends PAssOp

case class PMulOp() extends PAssOp

case class PDivOp() extends PAssOp

case class PModOp() extends PAssOp

case class PShortVarDecl(right: Vector[PExpression], left: Vector[PIdnUnk], addressable: Vector[Boolean]) extends PSimpleStmt with PGhostifiableStatement

case class PIfStmt(ifs: Vector[PIfClause], els: Option[PBlock]) extends PActualStatement with PScope with PGhostifiableStatement

case class PIfClause(pre: Option[PSimpleStmt], condition: PExpression, body: PBlock) extends PNode

case class PExprSwitchStmt(pre: Option[PSimpleStmt], exp: PExpression, cases: Vector[PExprSwitchCase], dflt: Vector[PBlock]) extends PActualStatement with PScope with PGhostifiableStatement

sealed trait PExprSwitchClause extends PNode

case class PExprSwitchDflt(body: PBlock) extends PExprSwitchClause

case class PExprSwitchCase(left: Vector[PExpression], body: PBlock) extends PExprSwitchClause

case class PTypeSwitchStmt(pre: Option[PSimpleStmt], exp: PExpression, binder: Option[PIdnDef], cases: Vector[PTypeSwitchCase], dflt: Vector[PBlock]) extends PActualStatement with PScope with PGhostifiableStatement

sealed trait PTypeSwitchClause extends PNode

case class PTypeSwitchDflt(body: PBlock) extends PTypeSwitchClause

case class PTypeSwitchCase(left: Vector[PType], body: PBlock) extends PTypeSwitchClause

case class PForStmt(pre: Option[PSimpleStmt], cond: PExpression, post: Option[PSimpleStmt], spec: PLoopSpec, body: PBlock) extends PActualStatement with PScope with PGhostifiableStatement

case class PAssForRange(range: PRange, ass: Vector[PAssignee], body: PBlock) extends PActualStatement with PScope with PGhostifiableStatement

case class PShortForRange(range: PRange, shorts: Vector[PIdnUnk], body: PBlock) extends PActualStatement with PScope with PGhostifiableStatement

case class PGoStmt(exp: PExpression) extends PActualStatement

case class PSelectStmt(send: Vector[PSelectSend], rec: Vector[PSelectRecv], aRec: Vector[PSelectAssRecv], sRec: Vector[PSelectShortRecv], dflt: Vector[PSelectDflt]) extends PActualStatement with PScope

sealed trait PSelectClause extends PNode

case class PSelectDflt(body: PBlock) extends PSelectClause

case class PSelectSend(send: PSendStmt, body: PBlock) extends PSelectClause

case class PSelectRecv(recv: PReceive, body: PBlock) extends PSelectClause

case class PSelectAssRecv(recv: PReceive, ass: Vector[PAssignee], body: PBlock) extends PSelectClause

case class PSelectShortRecv(recv: PReceive, shorts: Vector[PIdnUnk], body: PBlock) extends PSelectClause

case class PReturn(exps: Vector[PExpression]) extends PActualStatement

case class PBreak(label: Option[PLabelUse]) extends PActualStatement

case class PContinue(label: Option[PLabelUse]) extends PActualStatement

case class PGoto(label: PLabelDef) extends PActualStatement

case class PDeferStmt(exp: PExpression) extends PActualStatement

// case class PFallThrough() extends PStatement


case class PBlock(stmts: Vector[PStatement]) extends PActualStatement with PScope with PGhostifiableStatement {
  def nonEmptyStmts: Vector[PStatement] = stmts.filterNot {
    case _: PEmptyStmt => true
    case s: PSeq => s.nonEmptyStmts.isEmpty // filter empty sequences
    case b: PBlock => b.nonEmptyStmts.isEmpty // filter empty blocks
    case _ => false
  }
}

case class PSeq(stmts: Vector[PStatement]) extends PActualStatement with PGhostifiableStatement {
  def nonEmptyStmts: Vector[PStatement] = stmts.filterNot {
    case _: PEmptyStmt => true
    case s: PSeq => s.nonEmptyStmts.isEmpty // filter empty sequences
    case b: PBlock => b.nonEmptyStmts.isEmpty // filter empty blocks
    case _ => false
  }
}

/**
  * Expressions
  */


sealed trait PExpressionOrType extends PNode
sealed trait PExpressionAndType extends PNode with PExpression with PType

sealed trait PExpression extends PNode with PExpressionOrType

sealed trait PActualExpression extends PExpression




sealed trait PBuildIn extends PActualExpression

sealed trait PAssignee extends PActualExpression

sealed trait PUnaryExp extends PActualExpression {
  def operand: PExpression
}

case class PNamedOperand(id: PIdnUse) extends PActualExpression with PActualType with PExpressionAndType with PAssignee with PLiteralType with PNamedType {
  override val name: String = id.name
}


sealed trait PLiteral extends PActualExpression

sealed trait PBasicLiteral extends PLiteral

case class PBoolLit(lit: Boolean) extends PBasicLiteral

case class PIntLit(lit: BigInt) extends PBasicLiteral

case class PNilLit() extends PBasicLiteral

// TODO: add other literals

case class PCompositeLit(typ: PLiteralType, lit: PLiteralValue) extends PLiteral

sealed trait PShortCircuitMisc extends PMisc

case class PLiteralValue(elems: Vector[PKeyedElement]) extends PShortCircuitMisc with PActualMisc

case class PKeyedElement(key: Option[PCompositeKey], exp: PCompositeVal) extends PShortCircuitMisc with PActualMisc

sealed trait PCompositeKey extends PNode

case class PIdentifierKey(id: PIdnUse) extends PCompositeKey

sealed trait PCompositeVal extends PCompositeKey with PShortCircuitMisc with PActualMisc

case class PExpCompositeVal(exp: PExpression) extends PCompositeVal // exp is never a named operand as a key

case class PLitCompositeVal(lit: PLiteralValue) extends PCompositeVal

case class PFunctionLit(args: Vector[PParameter], result: PResult, body: PBlock) extends PLiteral with PCodeRootWithResult with PScope

case class PInvoke(base: PExpressionOrType, args: Vector[PExpression]) extends PActualExpression

// TODO: Check Arguments in language specification, also allows preceding type

case class PDot(base: PExpressionOrType, id: PIdnUse) extends PActualExpression with PActualType with PExpressionAndType with PAssignee

case class PIndexedExp(base: PExpression, index: PExpression) extends PActualExpression with PAssignee

case class PSliceExp(base: PExpression, low: PExpression, high: PExpression, cap: Option[PExpression] = None) extends PActualExpression

case class PTypeAssertion(base: PExpression, typ: PType) extends PActualExpression

case class PReceive(operand: PExpression) extends PUnaryExp

case class PReference(operand: PExpression) extends PUnaryExp

case class PDeref(base: PExpressionOrType) extends PActualExpression with PActualType with PExpressionAndType with PAssignee with PTypeLit

case class PNegation(operand: PExpression) extends PUnaryExp

sealed trait PBinaryExp extends PActualExpression {
  def left: PExpression

  def right: PExpression
}

case class PEquals(left: PExpression, right: PExpression) extends PBinaryExp

case class PUnequals(left: PExpression, right: PExpression) extends PBinaryExp

case class PAnd(left: PExpression, right: PExpression) extends PBinaryExp

case class POr(left: PExpression, right: PExpression) extends PBinaryExp

case class PLess(left: PExpression, right: PExpression) extends PBinaryExp

case class PAtMost(left: PExpression, right: PExpression) extends PBinaryExp

case class PGreater(left: PExpression, right: PExpression) extends PBinaryExp

case class PAtLeast(left: PExpression, right: PExpression) extends PBinaryExp

case class PAdd(left: PExpression, right: PExpression) extends PBinaryExp

case class PSub(left: PExpression, right: PExpression) extends PBinaryExp

case class PMul(left: PExpression, right: PExpression) extends PBinaryExp

case class PMod(left: PExpression, right: PExpression) extends PBinaryExp

case class PDiv(left: PExpression, right: PExpression) extends PBinaryExp


sealed trait PActualExprProofAnnotation extends PActualExpression {
  def op: PExpression
}

case class PUnfolding(pred: PPredicateAccess, op: PExpression) extends PActualExprProofAnnotation

/**
  * Types
  */

sealed trait PType extends PNode with PExpressionOrType

sealed trait PActualType extends PType

sealed trait PLiteralType extends PNode

sealed trait PNamedType extends PActualType {
  def name: String
}

sealed abstract class PPredeclaredType(override val name: String) extends PNamedType

case class PBoolType() extends PPredeclaredType("bool")

case class PIntType() extends PPredeclaredType("int")

// TODO: add more types

// TODO: ellipsis type

sealed trait PTypeLit extends PActualType

case class PArrayType(len: PExpression, elem: PType) extends PTypeLit with PLiteralType

case class PImplicitSizeArrayType(elem: PType) extends PLiteralType

case class PSliceType(elem: PType) extends PTypeLit with PLiteralType

case class PMapType(key: PType, elem: PType) extends PTypeLit with PLiteralType

sealed trait PChannelType extends PTypeLit {
  def elem: PType
}

case class PBiChannelType(elem: PType) extends PChannelType

case class PSendChannelType(elem: PType) extends PChannelType

case class PRecvChannelType(elem: PType) extends PChannelType



case class PStructType(clauses: Vector[PStructClause]) extends PTypeLit with PLiteralType with PUnorderedScope {

  lazy val embedded: Vector[PEmbeddedDecl] = clauses.collect{
    case x: PEmbeddedDecl => x
    case PExplicitGhostStructClause(x: PEmbeddedDecl) => x
  }

  def fields: Vector[PFieldDecl]=  clauses.collect{
    case x: PFieldDecls => x.fields
    case PExplicitGhostStructClause(x: PFieldDecls) => x.fields
  }.flatten
}

sealed trait PStructClause extends PNode

sealed trait PActualStructClause extends PStructClause

// TODO: maybe change to misc
case class PFieldDecls(fields: Vector[PFieldDecl]) extends PActualStructClause

case class PFieldDecl(id: PIdnDef, typ: PType) extends PNode

case class PEmbeddedDecl(typ: PEmbeddedType, id: PIdnDef) extends PActualStructClause {
  require(id.name == typ.name)
}

sealed trait PMethodRecvType extends PActualType { // TODO: will have to be removed for packages
  def typ: PNamedOperand
}

case class PMethodReceiveName(typ: PNamedOperand) extends PMethodRecvType

case class PMethodReceivePointer(typ: PNamedOperand) extends PMethodRecvType

// TODO: Named type is not allowed to be an interface


case class PFunctionType(args: Vector[PParameter], result: PResult) extends PTypeLit with PScope

case class PInterfaceType(
                           embedded: Vector[PInterfaceName],
                           methSpecs: Vector[PMethodSig],
                           predSpec: Vector[PMPredicateSig]
                         ) extends PTypeLit with PUnorderedScope

sealed trait PInterfaceClause extends PNode

case class PInterfaceName(typ: PNamedOperand) extends PInterfaceClause

// TODO: maybe change to misc
case class PMethodSig(id: PIdnDef, args: Vector[PParameter], result: PResult) extends PInterfaceClause with PScope


/**
  * Identifiers
  */


sealed trait PIdnNode extends PNode {
  def name: String
}

trait PDefLikeId extends PIdnNode
trait PUseLikeId extends PIdnNode

case class PIdnDef(name: String) extends PDefLikeId
case class PIdnUse(name: String) extends PUseLikeId
case class PIdnUnk(name: String) extends PIdnNode


sealed trait PLabelNode extends PNode {
  def name: String
}

trait PDefLikeLabel extends PLabelNode
trait PUseLikeLabel extends PLabelNode

case class PLabelDef(name: String) extends PDefLikeLabel
case class PLabelUse(name: String) extends PUseLikeLabel


sealed trait PPackegeNode extends PNode {
  def name: String
}

trait PDefLikePkg extends PPackegeNode
trait PUseLikePkg extends PPackegeNode

case class PPkgDef(name: String) extends PDefLikePkg
case class PPkgUse(name: String) extends PUseLikePkg


case class PWildcard() extends PDefLikeId with PUseLikeId {
  override def name: String = "_"
}


/**
  * Miscellaneous
  */

sealed trait PMisc extends PNode

sealed trait PActualMisc extends PMisc

case class PRange(exp: PExpression) extends PActualMisc

sealed trait PParameter extends PMisc {
  def typ: PType
}

sealed trait PActualParameter extends PParameter with PActualMisc

case class PNamedParameter(id: PIdnDef, typ: PType, addressable: Boolean) extends PActualParameter

case class PUnnamedParameter(typ: PType) extends PActualParameter

sealed trait PReceiver extends PNode with PActualMisc {
  def typ: PMethodRecvType
}

case class PNamedReceiver(id: PIdnDef, typ: PMethodRecvType, addressable: Boolean) extends PReceiver

case class PUnnamedReceiver(typ: PMethodRecvType) extends PReceiver


case class PResult(outs: Vector[PParameter]) extends PNode with PActualMisc

sealed trait PEmbeddedType extends PNode with PActualMisc {
  def typ: PNamedType
  def name: String = typ.name
}

case class PEmbeddedName(typ: PNamedType) extends PEmbeddedType

case class PEmbeddedPointer(typ: PNamedType) extends PEmbeddedType


/**
  * Ghost
  */

sealed trait PGhostNode extends PNode

sealed trait PGhostifier[T <: PNode] extends PGhostNode {
  def actual: T
}

object PGhostifier {
  def unapply[T <: PNode](arg: PGhostifier[T]): Option[T] = Some(arg.actual)
}


/**
  * Specification
  */

sealed trait PSpecification extends PGhostNode

case class PFunctionSpec(
                      pres: Vector[PExpression],
                      posts: Vector[PExpression],
                      isPure: Boolean = false,
                      ) extends PSpecification


case class PLoopSpec(
                    invariants: Vector[PExpression]
                    ) extends PSpecification


/**
  * Ghost Member
  */

sealed trait PGhostMember extends PMember with PGhostNode

case class PExplicitGhostMember(actual: PGhostifiableMember) extends PGhostMember with PGhostifier[PGhostifiableMember]

case class PFPredicateDecl(
                         id: PIdnDef,
                         args: Vector[PParameter],
                         body: Option[PExpression]
                         ) extends PGhostMember with PScope with PCodeRoot

case class PMPredicateDecl(
                          id: PIdnDef,
                          receiver: PReceiver,
                          args: Vector[PParameter],
                          body: Option[PExpression]
                          ) extends PGhostMember with PScope with PCodeRoot

case class PMPredicateSig(id: PIdnDef, args: Vector[PParameter]) extends PInterfaceClause with PScope

/**
  * Ghost Statement
  */

sealed trait PGhostStatement extends PStatement with PGhostNode

case class PExplicitGhostStatement(actual: PStatement) extends PGhostStatement with PGhostifier[PStatement]

case class PAssert(exp: PExpression) extends PGhostStatement

case class PAssume(exp: PExpression) extends PGhostStatement

case class PExhale(exp: PExpression) extends PGhostStatement

case class PInhale(exp: PExpression) extends PGhostStatement

case class PFold(exp: PPredicateAccess) extends PGhostStatement

case class PUnfold(exp: PPredicateAccess) extends PGhostStatement

/**
  * Ghost Expression and Assertions
  */

sealed trait PGhostExpression extends PExpression with PGhostNode

//sealed trait PPermission extends PGhostExpression
//
//case class PFullPerm() extends PPermission
//
//case class PNoPerm() extends PPermission

case class POld(operand: PExpression) extends PGhostExpression

case class PConditional(cond: PExpression, thn: PExpression, els: PExpression) extends PGhostExpression

case class PImplication(left: PExpression, right: PExpression) extends PGhostExpression

/** expression has to be deref, field seclection, or predicate call */
case class PAccess(exp: PExpression) extends PGhostExpression

/** speczialized version of PAccess that only handles predicae accesses. E.g, used for foldings.  */
case class PPredicateAccess(pred: PInvoke) extends PGhostExpression


/**
  * Types
  */

sealed trait PGhostType extends PType with PGhostNode

/**
  * Miscellaneous
  */

sealed trait PGhostMisc extends PMisc with PGhostNode

case class PExplicitGhostParameter(actual: PActualParameter) extends PParameter with PGhostMisc with PGhostifier[PActualParameter] {
  override def typ: PType = actual.typ
}
// TODO: maybe change to misc
case class PExplicitGhostStructClause(actual: PActualStructClause) extends PStructClause with PGhostNode with PGhostifier[PActualStructClause]

/**
  * Required for parsing
  */

case class PPos[T](get: T) extends PNode<|MERGE_RESOLUTION|>--- conflicted
+++ resolved
@@ -40,21 +40,17 @@
                      programs: Vector[PProgram],
                      positions: PositionManager
                    ) extends PNode with PUnorderedScope {
+  // TODO: remove duplicate package imports:
+  lazy val imports: Vector[PImport] = programs.flatMap(_.imports)
   lazy val declarations: Vector[PMember] = programs.flatMap(_.declarations)
 }
 
 case class PProgram(
                      packageClause: PPackageClause,
-<<<<<<< HEAD
                      imports: Vector[PImport],
                      declarations: Vector[PMember],
                      positions: PositionManager
-                   ) extends PNode with PUnorderedScope
-=======
-                     imports: Vector[PImportDecl],
-                     declarations: Vector[PMember]
                    ) extends PNode
->>>>>>> 6405c552
 
 
 class PositionManager extends PositionStore with Messaging {
