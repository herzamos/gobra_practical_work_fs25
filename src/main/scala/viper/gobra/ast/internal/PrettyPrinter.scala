--- conflicted
+++ resolved
@@ -9,7 +9,6 @@
 import org.bitbucket.inkytonik.kiama
 import org.bitbucket.inkytonik.kiama.util.Trampolines.Done
 import viper.gobra.ast.printing.PrettyPrinterCombinators
-import viper.gobra.frontend.info.base.Type.ChannelModus
 import viper.gobra.theory.Addressability
 import viper.silver.ast.{Position => GobraPosition}
 
@@ -553,11 +552,8 @@
     case Exhale(ass) => "exhale" <+> showAss(ass)
     case Fold(acc)   => "fold" <+> showAss(acc)
     case Unfold(acc) => "unfold" <+> showAss(acc)
-<<<<<<< HEAD
     // case Send(channel, msg) => showExpr(channel) <+> "<-" <+> showExpr(msg)
-=======
     case PredExprFold(base, args, p) => "fold" <+> "acc" <> parens(showExpr(base) <> parens(showExprList(args)) <> "," <+> showExpr(p))
     case PredExprUnfold(base, args, p) => "unfold" <+> "acc" <> parens(showExpr(base) <> parens(showExprList(args)) <> "," <+> showExpr(p))
->>>>>>> 557ab2cc
   }
 }