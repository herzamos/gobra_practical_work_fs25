--- conflicted
+++ resolved
@@ -13,19 +13,19 @@
 import org.bitbucket.inkytonik.kiama.util.{FileSource, IO, Positions, Source, StringSource}
 import org.bitbucket.inkytonik.kiama.util.Messaging.{Messages, message}
 import viper.gobra.ast.frontend._
-import viper.gobra.reporting.{ParsedInputMessage, ParserErrorMessage, ParserError, PreprocessedInputMessage, VerifierError}
-
-import scala.concurrent.{Future, ExecutionContext}
+import viper.gobra.reporting.{ParsedInputMessage, ParserError, ParserErrorMessage, PreprocessedInputMessage, VerifierError}
+
+import scala.concurrent.{ExecutionContext, ExecutionContextExecutor, Future}
 
 object Parser {
 
-  implicit val executionContext = ExecutionContext.global
+  implicit val executionContext: ExecutionContextExecutor = ExecutionContext.global
 
   /**
     * Parses files and returns either the parsed program if the file was parsed successfully,
     * otherwise returns list of error messages.
     *
-    * @param files
+    * @param input
     * @param specOnly specifies whether only declarations and specifications should be parsed and implementation should be ignored
     * @return
     *
@@ -37,20 +37,20 @@
     *
     */
 
-<<<<<<< HEAD
-  def parse(input: Either[File, String])(config: Config): Future[Either[Vector[VerifierError], PProgram]] = {
+  def parse(input: Either[Vector[File], String], specOnly: Boolean = false)(config: Config): Future[Either[Vector[VerifierError], PPackage]] = {
     Future {
-      val source = SemicolonPreprocessor.preprocess(input)(config)
-      parse(source)(config)
+      val preprocessedSources = input match {
+        case Left(files) =>
+          files
+            .map{ file => FileSource(file.getPath) }
+            .map{ file => SemicolonPreprocessor.preprocess(Left(file))(config) }
+
+        case Right(txt) =>
+
+      }
+      parseSources(preprocessedSources, specOnly)(config)
     }
-    
-=======
-  def parse(files: Vector[File], specOnly: Boolean = false)(config: Config): Either[Vector[VerifierError], PPackage] = {
-    val preprocessedSources = files
-      .map{ file => FileSource(file.getPath) }
-      .map{ file => SemicolonPreprocessor.preprocess(file)(config) }
-    parseSources(preprocessedSources, specOnly)(config)
->>>>>>> b99db88f
+
   }
 
   private def parseSources(sources: Vector[Source], specOnly: Boolean)(config: Config): Either[Vector[VerifierError], PPackage] = {
@@ -61,16 +61,6 @@
       parsers.parseAll(parsers.program, source) match {
         case Success(ast, _) =>
 
-<<<<<<< HEAD
-      case ns@NoSuccess(label, next) =>
-        val pos = next.position
-        pom.positions.setStart(ns, pos)
-        pom.positions.setFinish(ns, pos)
-        val messages = message(ns, label)
-        val errors = pom.translate(messages, ParserError)
-        config.reporter report ParserErrorMessage(config.inputFile, errors)
-        Left(errors)
-=======
           val filename = source match {
             case ffs: FromFileSource => Some(new File(ffs.filename))
             case fs: FileSource => Some(new File(fs.filename))
@@ -88,9 +78,11 @@
           pom.positions.setStart(ns, pos)
           pom.positions.setFinish(ns, pos)
           val messages = message(ns, label)
-          Left(pom.translate(messages, ParserError))
-      }
->>>>>>> b99db88f
+          val errors = pom.translate(messages, ParserError)
+          // TODO: change parser error message to take multiple files
+          config.reporter report ParserErrorMessage(config.inputFiles.head, errors)
+          Left(errors)
+      }
     }
 
     val parsedPrograms = {
@@ -164,30 +156,21 @@
     /**
       * Assumes that source corresponds to an existing file
       */
-<<<<<<< HEAD
-    def preprocess(input: Either[File, String], encoding : String = "UTF-8")(config: Config): Source = {
-      val content = input match {
-        case Left(file) =>
-          val filename = file.getPath
-          val bufferedSource = scala.io.Source.fromFile(filename, encoding)
+    def preprocess(input: Either[FileSource, String], encoding : String = "UTF-8")(config: Config): Source = {
+
+      val (content, file, path) = input match {
+        case Left(source) =>
+          val bufferedSource = scala.io.Source.fromFile(source.filename, source.encoding)
           val content = bufferedSource.mkString
           bufferedSource.close()
-          content
-        case Right(str) => str
+          (content, new File(source.filename), source.filename)
+        case Right(str) =>
+          (str, config.inputFiles.head, config.inputFiles.head.getPath)
       }
 
       val translatedContent = translate(content)
-      config.reporter report PreprocessedInputMessage(config.inputFile, () => translatedContent)
-      FromFileSource(config.inputFile.getPath, translatedContent)
-=======
-    def preprocess(source: FileSource)(config: Config): Source = {
-      val bufferedSource = scala.io.Source.fromFile(source.filename, source.encoding)
-      val content = bufferedSource.mkString
-      bufferedSource.close()
-      val translatedContent = translate(content)
-      config.reporter report PreprocessedInputMessage(new File(source.filename), () => translatedContent)
-      FromFileSource(source.filename, translatedContent)
->>>>>>> b99db88f
+      config.reporter report PreprocessedInputMessage(file, () => translatedContent)
+      FromFileSource(path, translatedContent)
     }
 
     def preprocess(content: String): Source = {
