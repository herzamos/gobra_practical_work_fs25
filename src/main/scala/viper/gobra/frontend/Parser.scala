// This Source Code Form is subject to the terms of the Mozilla Public
// License, v. 2.0. If a copy of the MPL was not distributed with this
// file, You can obtain one at http://mozilla.org/MPL/2.0/.
//
// Copyright (c) 2011-2020 ETH Zurich.

package viper.gobra.frontend

import org.apache.commons.text.StringEscapeUtils
import org.bitbucket.inkytonik.kiama.parsing.{NoSuccess, ParseResult, Parsers, Success}
import org.bitbucket.inkytonik.kiama.rewriting.Cloner.{rewrite, topdown}
import org.bitbucket.inkytonik.kiama.rewriting.PositionedRewriter.strategyWithName
import org.bitbucket.inkytonik.kiama.rewriting.{Cloner, PositionedRewriter, Strategy}
<<<<<<< HEAD
import org.bitbucket.inkytonik.kiama.util.{Filenames, IO, Positions, Source, StringSource}
import org.bitbucket.inkytonik.kiama.util.Messaging.{Messages, message}

=======
import org.bitbucket.inkytonik.kiama.util.{Positions, Source}
import org.bitbucket.inkytonik.kiama.util.Messaging.{Messages, error, message}
>>>>>>> c3ee4585
import viper.gobra.ast.frontend._
import viper.gobra.frontend.Source.TransformableSource
import viper.gobra.reporting.{Source => _, _}
import viper.gobra.util.{Binary, Constants, Hexadecimal, Octal, Violation}
<<<<<<< HEAD
import org.antlr.v4.runtime.{BailErrorStrategy, CharStreams, CommonTokenStream, ConsoleErrorListener, DefaultErrorStrategy, ParserRuleContext}
import org.antlr.v4.runtime.atn.PredictionMode
import org.antlr.v4.runtime.misc.ParseCancellationException
import viper.gobra.frontend.GobraParser.{ExprOnlyContext, FunctionDeclContext, ImportDeclContext, SourceFileContext, StmtOnlyContext, Type_Context}
import viper.gobra.frontend.old.{GoLexer, GoParser}
import viper.silver.ast.SourcePosition

import scala.collection.mutable.ListBuffer
import scala.io.BufferedSource
=======

import java.security.MessageDigest
>>>>>>> c3ee4585
import scala.util.matching.Regex

object Parser {

  /**
    * Parses files and returns either the parsed program if the file was parsed successfully,
    * otherwise returns list of error messages.
    *
    * @param input
    * @param specOnly specifies whether only declarations and specifications should be parsed and implementation should be ignored
    * @return
    *
    * The following transformations are performed:
    * e++  ~>  e += 1
    * e--  ~>  e -= 1
    * +e   ~>  0 + e
    * -e   ~>  0 - e
    *
    */

  def parse(input: Vector[Source], specOnly: Boolean = false)(config: Config): Either[Vector[VerifierError], PPackage] = {
    val preprocessedSources = input
      .map{ Gobrafier.gobrafy }
      .map{ source => SemicolonPreprocessor.preprocess(source)(config) }
    val sources = input.map(getSource)
    for {
      //parseAst <- time("GOBRA", input{0}.getFileName().toString()) {parseSources(preprocessedSources, specOnly)(config)}
      parseAst <- time("ANTLR_FULL", sources.map(_.name).mkString(", ")) {antlrParseSources(sources, specOnly)(config)}
      postprocessedAst <- new ImportPostprocessor(parseAst.positions.positions).postprocess(parseAst)(config)
    } yield postprocessedAst
  }

<<<<<<< HEAD
  private def time[R](parser : String, filename : String)(block: => R): R = {
    val t0 = System.nanoTime()/1000000000.0
    val result = block    // call-by-name
    val t1 = System.nanoTime()/1000000000.0
    println("+#RESULT={\"filename\": \""+ filename + "\", \"parser\": \"" + parser + "\", \"time\":" + (t1 - t0)
      + ", \"nodes\":null}")
    result
}
  private def getSource(path: Path): FromFileSource = {
    val inputStream = Files.newInputStream(path)
    val bufferedSource = new BufferedSource(inputStream)
    val content = bufferedSource.mkString
    bufferedSource.close()
    FromFileSource(path, content)
  }

  private def antlrParseSources(sources: Vector[FromFileSource], specOnly: Boolean)(config: Config): Either[Vector[VerifierError], PPackage] = {
    val positions = new Positions
    val pom = new PositionManager(positions)
    lazy val rewriter = new PRewriter(pom.positions)


    class PRewriter(override val positions: Positions) extends PositionedRewriter with Cloner {

    }

    def parseSource(source: FromFileSource): Either[Vector[VerifierError], PProgram] = {
      val errors = ListBuffer.empty[ParserError]
      val parser = new antlrSyntaxAnalyzer[SourceFileContext, PProgram](source, errors, pom, specOnly)
      parser.parse(parser.sourceFile) match {
        case Right(ast) =>
          config.reporter report ParsedInputMessage(source.path, () => ast)
          Right(ast)
        case Left(errors) =>
          // On parse failure, ANTLR sometimes throws out of bounds exceptions, ignore these for now.
          val (parserErrors, _) = errors.partition(_.position.nonEmpty)
          val groupedErrors = parserErrors.filter(_.position.nonEmpty).groupBy{ _.position.get.file}
          groupedErrors.foreach{ case (p, pErrors) =>
            config.reporter report ParserErrorMessage(p, pErrors)
          }
          Left(parserErrors)
      }
    }

    val parsedPrograms = {
      val parserResults = sources.map(parseSource)
      val (errors, programs) = parserResults.partitionMap(identity)

      if (errors.nonEmpty) {
        Left(errors.flatten)
      } else {
        // check that each of the parsed programs has the same package clause. If not, the algorithm collecting all files
        // of the same package has failed
        assert(programs.nonEmpty)
        assert{
          val packageName = programs.head.packageClause.id.name
          programs.forall(_.packageClause.id.name == packageName)
        }

        Right(programs)
      }
    }

    parsedPrograms.map(programs => {
      val clause = rewriter.deepclone(programs.head.packageClause)
      val parsedPackage = PPackage(clause, programs, pom)
      // The package parse tree node gets the position of the package clause:
      pom.positions.dupPos(clause, parsedPackage)
      parsedPackage
    })
  }

  private def parseSources(sources: Vector[FromFileSource], specOnly: Boolean)(config: Config): Either[Vector[VerifierError], PPackage] = {
=======
  type SourceCacheKey = String
  // cache maps a key (obtained by hasing file path and file content) to the parse result
  private var sourceCache: Map[SourceCacheKey, (Either[Vector[ParserError], PProgram], Positions)] = Map.empty

  /** computes the key for caching a particular source. This takes the name as well as content into account */
  private def getCacheKey(source: Source): SourceCacheKey = {
    val key = source.name ++ source.content
    val bytes = MessageDigest.getInstance("MD5").digest(key.getBytes)
    // convert `bytes` to a hex string representation such that we get equality on the key while performing cache lookups
    bytes.map { "%02x".format(_) }.mkString
  }

  def flushCache(): Unit = {
    sourceCache = Map.empty
  }

  private def parseSources(sources: Vector[Source], specOnly: Boolean)(config: Config): Either[Vector[ParserError], PPackage] = {
>>>>>>> c3ee4585
    val positions = new Positions
    val pom = new PositionManager(positions)
    val parsers = new SyntaxAnalyzer(pom, specOnly)

    def parseSource(source: Source): Either[Vector[ParserError], PProgram] = {
      parsers.parseAll(parsers.program, source) match {
        case Success(ast, _) =>
          config.reporter report ParsedInputMessage(source.name, () => ast)
          Right(ast)

        case ns@NoSuccess(label, next) =>
          val pos = next.position
          pom.positions.setStart(ns, pos)
          pom.positions.setFinish(ns, pos)
          val messages = message(ns, label)
          val errors = pom.translate(messages, ParserError)
<<<<<<< HEAD

          val groupedErrors = errors.groupBy{ _.position.get.file }
          groupedErrors.foreach{ case (p, pErrors) =>
            config.reporter report ParserErrorMessage(p, pErrors)
          }

=======
>>>>>>> c3ee4585
          Left(errors)

        case c => Violation.violation(s"This case should be unreachable, but got $c")
      }
    }

    def parseSourceCached(source: Source): Either[Vector[ParserError], PProgram] = {
      var cacheHit = true
      def parseAndStore(): (Either[Vector[ParserError], PProgram], Positions) = {
        cacheHit = false
        val res = parseSource(source)
        sourceCache += getCacheKey(source) -> (res, positions)
        (res, positions)
      }
      val (res, pos) = sourceCache.getOrElse(getCacheKey(source), parseAndStore())
      if (cacheHit) {
        // a cached AST has been found in the cache. The position manager does not yet have any positions for nodes in
        // this AST. Therefore, the following strategy iterates over the entire AST and copies positional information
        // from the cached positions to the position manager
        val copyPosStrategy = strategyWithName[Any]("copyPositionInformation", {
          case n: PNode =>
            val start = pos.getStart(n)
            val finish = pos.getFinish(n)
            start.foreach(positions.setStart(n, _))
            finish.foreach(positions.setFinish(n, _))
            Some(n): Option[Any]
          case n => Some(n)
        })
        res.map(prog => rewrite(topdown(copyPosStrategy))(prog))
      } else {
        res
      }
    }

    def isErrorFree(parserResults: Vector[Either[Vector[ParserError], PProgram]]): Either[Vector[ParserError], Vector[PProgram]] = {
      val (errors, programs) = parserResults.partitionMap(identity)
      if (errors.isEmpty) Right(programs) else Left(errors.flatten)
    }

    def samePackage(programs: Vector[PProgram]): Either[Vector[ParserError], Vector[PProgram]] = {
      require(programs.nonEmpty)
      val pkgName = programs.head.packageClause.id.name
      val differingPkgNameMsgs = programs.flatMap(p =>
        error(
          p.packageClause,
          s"Files have differing package clauses, expected $pkgName but got ${p.packageClause.id.name}",
          p.packageClause.id.name != pkgName))
      if (differingPkgNameMsgs.isEmpty) Right(programs) else Left(pom.translate(differingPkgNameMsgs, ParserError))
    }

    def makePackage(programs: Vector[PProgram]): Either[Vector[ParserError], PPackage] = {
      val clause = parsers.rewriter.deepclone(programs.head.packageClause)
      val parsedPackage = PPackage(clause, programs, pom)
      // The package parse tree node gets the position of the package clause:
      pom.positions.dupPos(clause, parsedPackage)
      Right(parsedPackage)
    }

    val parsingFn = if (config.cacheParser) { parseSourceCached _ } else { parseSource _ }
    val parserResults = sources.map(parsingFn)
    val res = for {
      // check that each of the parsed programs has the same package clause. If not, the algorithm collecting all files
      // of the same package has failed or users have entered an invalid collection of inputs
      programs <- isErrorFree(parserResults)
      programs <- samePackage(programs)
      pkg <- makePackage(programs)
    } yield pkg
    // report potential errors:
    res.left.map(errors => {
      val groupedErrors = errors.groupBy{ _.position.get.file }
      groupedErrors.foreach { case (p, pErrors) =>
        config.reporter report ParserErrorMessage(p, pErrors)
      }
      errors
    })
  }

<<<<<<< HEAD
  private def oldAntlrParseSources(sources: Vector[Path], specOnly: Boolean)(config: Config): Either[Vector[VerifierError], PPackage] = {
=======
  def parseProgram(source: Source, specOnly: Boolean = false)(config: Config): Either[Messages, PProgram] = {
    val preprocessedSource = SemicolonPreprocessor.preprocess(source)(config)
>>>>>>> c3ee4585
    val positions = new Positions
    val pom = new PositionManager(positions)
    val parsers = new SyntaxAnalyzer(pom, specOnly)

    def parseSource(source: Path): Either[Vector[VerifierError], PProgram] = {
      val charStream = CharStreams.fromPath(source)
      val lexer = new GoLexer(charStream)
      val tokens = new CommonTokenStream(lexer)
      //println("lexer: " + (t1-t0))
      val parser = new GoParser(tokens)
      parser.getInterpreter.setPredictionMode(PredictionMode.SLL)
      parser.setErrorHandler(new BailErrorStrategy)
      var tree = try time ("ANTLR", source.getFileName.toString) { parser.sourceFile() }
      catch {
        case _: ParseCancellationException =>
          // thrown by BailErrorStrategy
          tokens.seek(0)
          // rewind input stream
          parser.reset()
          // back to standard listeners/handlers
          parser.addErrorListener(ConsoleErrorListener.INSTANCE)
          parser.setErrorHandler(new DefaultErrorStrategy)
          // full now with full LL(*)
          parser.getInterpreter.setPredictionMode(PredictionMode.LL)
          time ("ANTLR", source.getFileName.toString) { parser.sourceFile() }
        //println("a")
        //
        //println("b")
      }
      if(true) {
        val translator = new ParseTreeTranslator(pom, getSource(source))
        Right(null)
      } else {
        Left(Vector.empty[VerifierError])
      }
    }

    val parsedPrograms = {
      val parserResults = sources.map(parseSource)
      val (errors, programs) = parserResults.partitionMap(identity)

      if (errors.nonEmpty) {
        Left(errors.flatten)
      } else {
        // check that each of the parsed programs has the same package clause. If not, the algorithm collecting all files
        // of the same package has failed
        assert(programs.nonEmpty)
        assert{
          val packageName = programs.head.packageClause.id.name
          programs.forall(_.packageClause.id.name == packageName)
        }

        Right(programs)
      }
    }

    parsedPrograms.map(programs => {
      val clause = parsers.rewriter.deepclone(programs.head.packageClause)
      val parsedPackage = PPackage(clause, programs, pom)
      // The package parse tree node gets the position of the package clause:
      pom.positions.dupPos(clause, parsedPackage)
      parsedPackage
    })
  }


  def parseProgram(source: Source, specOnly: Boolean = false): Either[Vector[ParserError], PProgram] = {
    val positions = new Positions
    val pom = new PositionManager(positions)
    val parser = new antlrSyntaxAnalyzer[SourceFileContext, PProgram](source, ListBuffer.empty[ParserError],  pom, specOnly)
    parser.parse(parser.sourceFile())
  }

  def parseFunction(source: Source, specOnly: Boolean = false): Either[Vector[ParserError], PMember] = {
    val positions = new Positions
    val pom = new PositionManager(positions)
    val parser = new antlrSyntaxAnalyzer[FunctionDeclContext, PMember](source, ListBuffer.empty[ParserError],  pom, specOnly)
    parser.parse(parser.functionDecl())
  }

  def parseStmt(source: Source): Either[Vector[ParserError], PStatement] = {
    val positions = new Positions
    val pom = new PositionManager(positions)
    val parser = new antlrSyntaxAnalyzer[StmtOnlyContext, PStatement](source, ListBuffer.empty[ParserError],  pom, false)
    parser.parse(parser.stmtOnly())
  }

  def parseExpr(source: Source): Either[Vector[ParserError], PExpression] = {
    val positions = new Positions
    val pom = new PositionManager(positions)
    val parser = new antlrSyntaxAnalyzer[ExprOnlyContext, PExpression](source, ListBuffer.empty[ParserError],  pom, false)
    parser.parse(parser.exprOnly())
  }

  def parseImportDecl(source: Source): Either[Vector[ParserError], Vector[PImport]] = {
    val positions = new Positions
    val pom = new PositionManager(positions)
    val parser = new antlrSyntaxAnalyzer[ImportDeclContext, Vector[PImport]](source, ListBuffer.empty[ParserError],  pom, false)
    parser.parse(parser.importDecl())
  }

  def parseType(source : Source) : Either[Vector[ParserError], PType] = {
    val positions = new Positions
    val pom = new PositionManager(positions)
    val parser = new antlrSyntaxAnalyzer[Type_Context, PType](source, ListBuffer.empty[ParserError],  pom, false)
    parser.parse(parser.type_())
  }

  private def translateParseResult[T](pom: PositionManager)(r: ParseResult[T]): Either[Messages, T] = {
    r match {
      case Success(ast, _) => Right(ast)

      case ns@NoSuccess(label, next) =>
        val pos = next.position
        pom.positions.setStart(ns, pos)
        pom.positions.setFinish(ns, pos)
        Left(message(ns, label))

      case c => Violation.violation(s"This case should be unreachable, but got $c")
    }
  }

  private object SemicolonPreprocessor {

    /**
      * Assumes that source corresponds to an existing file
      */
    def preprocess(source: Source)(config: Config): Source = {
      val translatedContent = translate(source.content)
      config.reporter report PreprocessedInputMessage(source.name, () => translatedContent)
      source.transformContent(translatedContent)
    }

    private def translate(content: String): String =
      content.split("\r\n|\n").map(translateLine).mkString("\n") ++ "\n"

    private def translateLine(line: String): String = {
      val identifier = """[a-zA-Z_][a-zA-Z0-9_]*"""
      val integer = """[0-9]+"""
      val rawStringLit = """`(?:.|\n)*`"""
      val interpretedStringLit = """\".*\""""
      val stringLit = s"$rawStringLit|$interpretedStringLit"
      val specialKeywords = """break|continue|fallthrough|return"""
      val specialOperators = """\+\+|--"""
      val closingParens = """\)|]|}"""
      val finalTokenRequiringSemicolon = s"$identifier|$integer|$stringLit|$specialKeywords|$specialOperators|$closingParens"

      val ignoreLineComments = """\/\/.*"""
      val ignoreSelfContainedGeneralComments = """\/\*.*?\*\/"""
      val ignoreStartingGeneralComments = """\/\*(?!.*?\*\/).*"""
      val ignoreGeneralComments = s"$ignoreSelfContainedGeneralComments|$ignoreStartingGeneralComments"
      val ignoreComments = s"$ignoreLineComments|$ignoreGeneralComments"
      val ignoreWhitespace = """\s"""

      val r = s"($finalTokenRequiringSemicolon)((?:$ignoreComments|$ignoreWhitespace)*)$$".r
      // group(1) contains the finalTokenRequiringSemicolon after which a semicolon should be inserted
      // group(2) contains the line's remainder after finalTokenRequiringSemicolon
      r.replaceAllIn(line, m => StringEscapeUtils.escapeJava(m.group(1) ++ ";" ++ m.group(2)))
    }
  }


  private class ImportPostprocessor(override val positions: Positions) extends PositionedRewriter {
    /**
      * Replaces all PQualifiedWoQualifierImport by PQualifiedImport nodes
      */
    def postprocess(pkg: PPackage)(config: Config): Either[Vector[VerifierError], PPackage] = {
      def createError(n: PImplicitQualifiedImport, errorMsg: String): Vector[VerifierError] =
        pkg.positions.translate(message(n,
          s"Explicit qualifier could not be derived (reason: '$errorMsg')"), ParserError)

      // unfortunately Kiama does not seem to offer a way to report errors while applying the strategy
      // hence, we keep ourselves track of errors
      var failedNodes: Vector[VerifierError] = Vector()

      def replace(n: PImplicitQualifiedImport): Option[PExplicitQualifiedImport] = {
        val qualifier = for {
          qualifierName <- PackageResolver.getQualifier(n, config.moduleName, config.includeDirs)
          // create a new PIdnDef node and set its positions according to the old node (PositionedRewriter ensures that
          // the same happens for the newly created PExplicitQualifiedImport)
          idnDef = PIdnDef(qualifierName)
          _ = pkg.positions.positions.dupPos(n, idnDef)
        } yield PExplicitQualifiedImport(idnDef, n.importPath)
        // record errors:
        qualifier.left.foreach(errorMsg => failedNodes = failedNodes ++ createError(n, errorMsg))
        qualifier.toOption
      }

      // note that the next term after PPackageClause to which the strategy will be applied is a Vector of PProgram
      val resolveImports: Strategy =
        strategyWithName[Any]("resolveImports", {
          case n: PImplicitQualifiedImport => replace(n)
          case n => Some(n)
        })

      // apply strategy only to import nodes in each program
      val updatedProgs = pkg.programs.map(prog => {
        // apply the resolveImports to all import nodes and children and continue even if a strategy returns None
        // note that the resolveImports strategy could be embedded in e.g. a logfail strategy to report a
        // failed strategy application
        val updatedImports = rewrite(topdown(attempt(resolveImports)))(prog.imports)
        val updatedProg = PProgram(prog.packageClause, updatedImports, prog.declarations)
        pkg.positions.positions.dupPos(prog, updatedProg)
      })
      // create a new package node with the updated programs
      val updatedPkg = PPackage(pkg.packageClause, updatedProgs, pkg.positions)
      pkg.positions.positions.dupPos(pkg, updatedPkg)
      // check whether an error has occurred
      if (failedNodes.isEmpty) Right(updatedPkg)
      else Left(failedNodes)
    }
  }



  private class antlrSyntaxAnalyzer[Rule <: ParserRuleContext, Node <: AnyRef](tokens: CommonTokenStream, source: Source, errors: ListBuffer[ParserError], pom: PositionManager, specOnly: Boolean = false) extends GobraParser(tokens){


    def this(source: Source, errors: ListBuffer[ParserError], pom: PositionManager, specOnly: Boolean) = {
      this({
        val charStream = CharStreams.fromReader(source.reader)
        val lexer = new GobraLexer(charStream)
        lexer.removeErrorListeners()
        lexer.addErrorListener(new InformativeErrorListener(errors, source))
        new CommonTokenStream(lexer)
      },
        source, errors, pom, specOnly)
      getInterpreter.setPredictionMode(PredictionMode.SLL)
      removeErrorListeners()
      setErrorHandler(new BailErrorStrategy)
    }


    def parse(rule : => Rule): Either[Vector[ParserError], Node] = {
      val name = source match {
        case source : FromFileSource => source.name
        case source  => source.content.take(15)
      }
      val tree = try time ("ANTLR_PARSE_SLL", name) { rule }
      catch {
        case _: ParseCancellationException =>
          // thrown by BailErrorStrategy
          tokens.seek(0)
          // rewind input stream
          reset()
          // back to standard listeners/handlers
          addErrorListener(new InformativeErrorListener(errors, source))
          setErrorHandler(new DefaultErrorStrategy)
          // full now with full LL(*)
          getInterpreter.setPredictionMode(PredictionMode.LL)
          try time ("ANTLR_PARSE_LL", name) { rule }
          catch {
            case e : Exception => errors.append(ParserError(e.getMessage, None))
              new ParserRuleContext()
          }
      }
      //println(tokens.getTokens.asScala.map(tok => VOCABULARY.getSymbolicName(tok.getType)))
      //println(tree.toStringTree(this))
      if(errors.isEmpty) {
        val translator = new ParseTreeTranslator(pom, source, specOnly)
        val parseAst : Node = time("ANTLR_TRANSLATE", source.name) {
          try translator.translate(tree)
          catch {
            case e: TranslationFailure =>
              val pos = source match {
                case fileSource: FromFileSource => Some(SourcePosition(fileSource.path, e.cause.startPos.line, e.cause.endPos.column))
                case _ => None
              }
              return Left(Vector(ParserError(e.getMessage + " " + e.getStackTrace.toVector(1), pos)))
            case e : UnsupportedOperatorException =>
              val pos = source match {
                case fileSource: FromFileSource => Some(SourcePosition(fileSource.path, e.cause.startPos.line, e.cause.endPos.column))
                case _ => None
              }
              return Left(Vector(ParserError(e.getMessage + " " + e.getStackTrace.toVector(0), pos)))
            case e =>
              val pos = source match {
                case fileSource: FromFileSource => Some(SourcePosition(fileSource.path, 0, 0))
                case _ => None
              }
              return Left(Vector(ParserError(e.getMessage + " " + e.getStackTrace.take(4).mkString("Array(", ", ", ")"), pos)))
          }
        }
        if (translator.warnings.nonEmpty){
          println(translator.warnings.mkString("Warnings: (", ", ", ")"))
        }
        /*
        parseAst match {
          case program: PProgram =>
            val positions = new Positions
            val pom = new PositionManager(positions)
            val parsers = new SyntaxAnalyzer(pom, specOnly)
            val gobraAst = parsers.parseAll(parsers.program, source) match {
              case Success(result, next) => result
              case ns@NoSuccess(label, next) => {
                val pos = next.position
                pom.positions.setStart(ns, pos)
                pom.positions.setFinish(ns, pos)
                val messages = message(ns, label)
                val errors = pom.translate(messages, ParserError)
                return Left(errors.map(e => e.copy(message = "Gobra reported: " + e.message)))
              }
            }
            assert(program == gobraAst)
          case _ =>
        }
        */
        Right(parseAst)
      } else {
        Left(errors.toVector)
      }

    }
  }

  private class SyntaxAnalyzer(pom: PositionManager, specOnly: Boolean = false) extends Parsers(pom.positions) {

    lazy val rewriter = new PRewriter(pom.positions)

    val singleWhitespaceChar: String = """(\s|(//.*\s*\n)|/\*(?:.|[\n\r])*?\*/)"""
    override val whitespace: Parser[String] =
      s"$singleWhitespaceChar*".r

    //    """(\s|(//.*\s*\n)|/\*(?s:(.*)?)\*/)*""".r
    // The above regex matches the same whitespace strings as this one:
    //   (\s|(//.*\s*\n)|/\*(?:.|[\n\r])*?\*/)*
    // but (hopefully) avoids potential stack overflows caused by an issue
    // of Oracle's JDK. Note: the issue was reported for Java 6 and 7, it
    // appears to not affect Java 8.
    // See also:
    //   - http://bugs.java.com/bugdatabase/view_bug.do?bug_id=6882582
    //   - https://stackoverflow.com/a/31691056
    //

    val reservedWords: Set[String] = Set(
      "break", "default", "func", "interface", "select",
      "case", "defer", "go", "map", "struct", "domain",
      "chan", "else", "goto", "package", "switch",
      "const", "fallthrough", "if", "range", "type",
      "continue", "for", "import", "return", "var",
      "len", "cap", "make", "new",
      // new keywords introduced by Gobra
      "ghost", "acc", "assert", "exhale", "assume", "inhale",
      "memory", "fold", "unfold", "unfolding", "pure",
      "predicate", "old", "seq", "set", "in", "union",
      "intersection", "setminus", "subset", "mset", "option",
      "none", "some", "get", "writePerm", "noPerm",
      "typeOf", "isComparable"
    )

    def isReservedWord(word: String): Boolean = reservedWords contains word

    /**
      * Optionally consumes nested curly brackets with arbitrary content if `specOnly` is turned on, otherwise optionally applies the parser `p`
      */
    def specOnlyParser[T](p: Parser[T]): Parser[Option[T]] =
      if (specOnly) nestedCurlyBracketsConsumer.? ^^ (_.flatten)
      else p.?

    /**
      * Consumes nested curly brackets with arbitrary content and returns None
      */
    lazy val nestedCurlyBracketsConsumer: Parser[Option[Nothing]] =
      "{" ~> ("""[^{}]""".r | nestedCurlyBracketsConsumer).* <~ "}" ^^ (_ => None)

    /**
      * Member
      */

    lazy val program: Parser[PProgram] =
      (packageClause <~ eos) ~ importDecls ~ members ^^ {
        case pkgClause ~ importDecls ~ members =>
          PProgram(pkgClause, importDecls.flatten, members.flatten)
      }

    lazy val packageClause: Parser[PPackageClause] =
      "package" ~> pkgDef ^^ PPackageClause

    lazy val importDecls: Parser[Vector[Vector[PImport]]] =
      (importDecl <~ eos).*

    lazy val members: Parser[Vector[Vector[PMember]]] =
      (member <~ eos).*

    lazy val importDecl: Parser[Vector[PImport]] =
      ("import" ~> importSpec ^^ (decl => Vector(decl))) |
        ("import" ~> "(" ~> repsep(importSpec, eos) <~ eos.? <~ ")")

    lazy val importSpec: Parser[PImport] =
      unqualifiedImportSpec | qualifiedImportSpec

    lazy val unqualifiedImportSpec: Parser[PUnqualifiedImport] =
      "." ~> idnImportPath ^^ PUnqualifiedImport

    lazy val qualifiedImportSpec: Parser[PQualifiedImport] =
      idnDefLike.? ~ idnImportPath ^^ {
        case Some(id) ~ pkg => PExplicitQualifiedImport(id, pkg)
        case None ~ pkg => PImplicitQualifiedImport(pkg)
      }

    lazy val member: Parser[Vector[PMember]] =
      (methodDecl | functionDecl) ^^ (Vector(_)) |
      constDecl | varDecl | typeDecl | ghostMember

    lazy val declarationStmt: Parser[PStatement] =
      (constDecl | varDecl | typeDecl) ^^ PSeq

    lazy val constDecl: Parser[Vector[PConstDecl]] =
      "const" ~> constSpec ^^ (decl => Vector(decl)) |
        "const" ~> "(" ~> (constSpec <~ eos).* <~ ")"

    lazy val constSpec: Parser[PConstDecl] =
      rep1sep(idnDefLike, ",") ~ (typ.? ~ ("=" ~> rep1sep(expression, ","))).? ^^ {
        case left ~ None => PConstDecl(None, Vector.empty, left)
        case left ~ Some(t ~ right) => PConstDecl(t, right, left)
      }

    lazy val varDecl: Parser[Vector[PVarDecl]] =
      "var" ~> varSpec ^^ (decl => Vector(decl)) |
        "var" ~> "(" ~> (varSpec <~ eos).* <~ ")"

    lazy val varSpec: Parser[PVarDecl] =
      rep1sep(maybeAddressableIdn(idnDefLike), ",") ~ typ ~ ("=" ~> rep1sep(expression, ",")).? ^^ {
        case left ~ t ~ None =>
          val (vars, addressable) = left.unzip
          PVarDecl(Some(t), Vector.empty, vars, addressable)
        case left ~ t ~ Some(right) =>
          val (vars, addressable) = left.unzip
          PVarDecl(Some(t), right, vars, addressable)
      } |
        (rep1sep(maybeAddressableIdn(idnDefLike), ",") <~ "=") ~ rep1sep(expression, ",") ^^ {
          case left ~ right =>
            val (vars, addressable) = left.unzip
            PVarDecl(None, right, vars, addressable)
        }

    lazy val typeDecl: Parser[Vector[PTypeDecl]] =
      "type" ~> typeSpec ^^ (decl => Vector(decl)) |
        "type" ~> "(" ~> (typeSpec <~ eos).* <~ ")"

    lazy val typeSpec: Parser[PTypeDecl] =
      typeDefSpec | typeAliasSpec

    lazy val typeDefSpec: Parser[PTypeDef] =
      idnDef ~ typ ^^ { case left ~ right => PTypeDef(right, left)}

    lazy val typeAliasSpec: Parser[PTypeAlias] =
      (idnDef <~ "=") ~ typ ^^ { case left ~ right => PTypeAlias(right, left)}

    lazy val functionDecl: Parser[PFunctionDecl] =
      functionSpec ~ ("func" ~> idnDef) ~ signature ~ specOnlyParser(blockWithBodyParameterInfo) ^^ {
        case spec ~ name ~ sig ~ body =>
          PFunctionDecl(name, sig._1, sig._2, spec, body)
      }

    lazy val functionSpec: Parser[PFunctionSpec] = {

      sealed trait FunctionSpecClause
      case class RequiresClause(exp: PExpression) extends FunctionSpecClause
      case class PreservesClause(exp: PExpression) extends FunctionSpecClause
      case class EnsuresClause(exp: PExpression) extends FunctionSpecClause
      case class DecreasesClause(measure: PTerminationMeasure) extends FunctionSpecClause
      case object PureClause extends FunctionSpecClause

      lazy val functSpecClause: Parser[FunctionSpecClause] = {
        "requires" ~> expression <~ eos ^^ RequiresClause |
        "preserves" ~> expression <~ eos ^^ PreservesClause |
        "ensures" ~> expression <~ eos ^^ EnsuresClause |
        "decreases" ~> terminationMeasure <~ eos  ^^ DecreasesClause |
        "pure" <~ eos ^^^ PureClause
      }

      functSpecClause.* ~ "pure".? ^^ {
        case clauses ~ pure =>
          val pres = clauses.collect{ case x: RequiresClause => x.exp }
          val preserves = clauses.collect{ case x: PreservesClause => x.exp }
          val posts = clauses.collect{ case x: EnsuresClause => x.exp }
          val terminationMeasure = clauses.collect{ case x: DecreasesClause => x.measure}
          val isPure = pure.nonEmpty || clauses.contains(PureClause)
          PFunctionSpec(pres, preserves, posts, terminationMeasure, isPure)
      }
    }

    lazy val terminationMeasure: Parser[PTerminationMeasure] =
      "_" ~> ("if" ~> expression).? ^^ PWildcardMeasure |
        repsep(expression, ",") ~ ("if" ~> expression).? ^^ PTupleTerminationMeasure

    lazy val methodDecl: Parser[PMethodDecl] =
      functionSpec ~ ("func" ~> receiver) ~ idnDef ~ signature ~ specOnlyParser(blockWithBodyParameterInfo) ^^ {
        case spec ~ rcv ~ name ~ sig ~ body => PMethodDecl(name, rcv, sig._1, sig._2, spec, body)
      }

    /**
      * Statements
      */

    lazy val statement: Parser[PStatement] =
      ghostStatement |
        declarationStmt |
        goStmt |
        deferStmt |
        returnStmt |
        packageStmt |
        applyStmt |
        controlStmt |
        ifStmt |
        anyForStmt |
        exprSwitchStmt |
        typeSwitchStmt |
        selectStmt |
        block |
        simpleStmt |
        labeledStmt |
        expressionStmt |
        emptyStmt


    lazy val simpleStmt: Parser[PSimpleStmt] =
      sendStmt | assignmentWithOp | assignment | shortVarDecl // expressionStmt is parsed separately

    lazy val simpleStmtWithEmpty: Parser[PSimpleStmt] =
      simpleStmt | emptyStmt

    lazy val emptyStmt: Parser[PEmptyStmt] = /* parse last because always succeeds */
      success(PEmptyStmt())

    lazy val expressionStmt: Parser[PExpressionStmt] =
      expression ^^ PExpressionStmt

    lazy val sendStmt: Parser[PSendStmt] =
      (expression <~ "<-") ~ expression ^^ PSendStmt

    lazy val assignment: Parser[PAssignment] =
      (rep1sep(assignee, ",") <~ "=") ~ rep1sep(expression, ",") ^^ { case left ~ right => PAssignment(right, left) }

    lazy val assignmentWithOp: Parser[PAssignmentWithOp] =
      nonBlankAssignee ~ (assOp <~ "=") ~ expression ^^ { case left ~ op ~ right => PAssignmentWithOp(right, op, left) }  |
        nonBlankAssignee <~ "++" ^^ (e => PAssignmentWithOp(PIntLit(1).at(e), PAddOp().at(e), e).at(e)) |
        nonBlankAssignee <~ "--" ^^ (e => PAssignmentWithOp(PIntLit(1).at(e), PSubOp().at(e), e).at(e))

    lazy val assOp: Parser[PAssOp] =
      "+" ^^^ PAddOp() |
        "-" ^^^ PSubOp() |
        "*" ^^^ PMulOp() |
        "/" ^^^ PDivOp() |
        "%" ^^^ PModOp() |
        "&" ^^^ PBitAndOp() |
        "|" ^^^ PBitOrOp() |
        "^" ^^^ PBitXorOp() |
        "&^" ^^^ PBitClearOp() |
        "<<" ^^^ PShiftLeftOp() |
        ">>" ^^^ PShiftRightOp()

    lazy val nonBlankAssignee: Parser[PAssignee] =
      selection | indexedExp | dereference | namedOperand

    lazy val assignee: Parser[PAssignee] =
      nonBlankAssignee | blankIdentifier

    lazy val blankIdentifier: Parser[PAssignee] = "_" ^^^ PBlankIdentifier()

    lazy val shortVarDecl: Parser[PShortVarDecl] =
      (rep1sep(maybeAddressableIdn(idnUnkLike), ",") <~ ":=") ~ rep1sep(expression, ",") ^^ {
        case lefts ~ rights =>
          val (vars, addressable) = lefts.unzip
          PShortVarDecl(rights, vars, addressable)
      }

    lazy val labeledStmt: Parser[PLabeledStmt] =
      (labelDef <~ ":") ~ statement.? ^^ {
        case id ~ Some(s) => PLabeledStmt(id, s)
        case id ~ None    => PLabeledStmt(id, PEmptyStmt().at(id))
      }

    lazy val returnStmt: Parser[PReturn] =
      "return" ~> repsep(expression, ",") ^^ PReturn

    lazy val packageStmt: Parser[PPackageWand] =
      ("package" ~> expression ~ opt(block)) into {
        case (w: PMagicWand) ~ b => success(PPackageWand(w, b))
        case e => failure(s"expected a magic wand but instead got $e")
      }

    lazy val applyStmt: Parser[PApplyWand] =
      "apply" ~> expression into {
        case w: PMagicWand => success(PApplyWand(w))
        case e => failure(s"expected a magic wand but instead got $e")
      }

    lazy val goStmt: Parser[PGoStmt] =
      "go" ~> expression ^^ PGoStmt

    lazy val controlStmt: Parser[PStatement] =
      breakStmt | continueStmt | gotoStmt

    lazy val breakStmt: Parser[PBreak] =
      "break" ~> labelUse.? ^^ PBreak

    lazy val continueStmt: Parser[PContinue] =
      "continue" ~> labelUse.? ^^ PContinue

    lazy val gotoStmt: Parser[PGoto] =
      "goto" ~> labelDef ^^ PGoto

    lazy val deferStmt: Parser[PDeferStmt] =
      "defer" ~> expression ^^ PDeferStmt

    lazy val block: Parser[PBlock] =
      "{" ~> repsep(statement, eos) <~ eos.? <~ "}" ^^ PBlock

    lazy val blockWithoutBraces: Parser[PBlock] =
      repsep(statement, eos) <~ eos.? ^^ PBlock

    lazy val blockWithBodyParameterInfo: Parser[(PBodyParameterInfo, PBlock)] =
      "{" ~> bodyParameterInfo ~ blockWithoutBraces <~ "}"

    lazy val bodyParameterInfo: Parser[PBodyParameterInfo] =
      Constants.SHARE_PARAMETER_KEYWORD ~> repsep(idnUse, ",") <~ eos.? ^^ PBodyParameterInfo |
        success(PBodyParameterInfo(Vector.empty))

    lazy val ifStmt: Parser[PIfStmt] =
      ifClause ~ ("else" ~> ifStmt) ^^ { case clause ~ PIfStmt(ifs, els) => PIfStmt(clause +: ifs, els) } |
        ifClause ~ ("else" ~> block).? ^^ { case clause ~ els => PIfStmt(Vector(clause), els) }

    lazy val ifClause: Parser[PIfClause] =
      ("if" ~> (simpleStmt <~ ";").?) ~ expression ~ block ^^ PIfClause

    lazy val exprSwitchStmt: Parser[PExprSwitchStmt] =
      ("switch" ~> (simpleStmt <~ ";").?) ~ pos(expression.?) ~ ("{" ~> exprSwitchClause.* <~ "}") ^^ {
        case pre ~ cond ~ clauses =>
          val cases = clauses collect { case v: PExprSwitchCase => v }
          val dflt = clauses collect { case v: PExprSwitchDflt => v.body }

          cond.get match {
            case None => PExprSwitchStmt(pre, PBoolLit(true).at(cond), cases, dflt)
            case Some(c) => PExprSwitchStmt(pre, c, cases, dflt)
          }
      }

    lazy val exprSwitchClause: Parser[PExprSwitchClause] =
      exprSwitchCase | exprSwitchDflt

    lazy val exprSwitchCase: Parser[PExprSwitchCase] =
      ("case" ~> rep1sep(expression, ",") <~ ":") ~ pos((statement <~ eos).*) ^^ {
        case guards ~ stmts => PExprSwitchCase(guards, PBlock(stmts.get).at(stmts))
      }

    lazy val exprSwitchDflt: Parser[PExprSwitchDflt] =
      "default" ~> ":" ~> pos((statement <~ eos).*) ^^ (stmts => PExprSwitchDflt(PBlock(stmts.get).at(stmts)))

    lazy val typeSwitchStmt: Parser[PTypeSwitchStmt] =
      ("switch" ~> (simpleStmt <~ ";").?) ~
        (idnDef <~ ":=").? ~ (primaryExp <~ "." <~ "(" <~ "type" <~ ")") ~
        ("{" ~> typeSwitchClause.* <~ "}") ^^ {
        case pre ~ binder ~ exp ~ clauses =>
          val cases = clauses collect { case v: PTypeSwitchCase => v }
          val dflt = clauses collect { case v: PTypeSwitchDflt => v.body }

          PTypeSwitchStmt(pre, exp, binder, cases, dflt)
      }

    lazy val typeSwitchClause: Parser[PTypeSwitchClause] =
      typeSwitchCase | typeSwitchDflt

    lazy val typeSwitchCase: Parser[PTypeSwitchCase] = {
      val typeOrNil = nilLit | typ
      ("case" ~> rep1sep(typeOrNil, ",") <~ ":") ~ pos((statement <~ eos).*) ^^ {
        case guards ~ stmts => PTypeSwitchCase(guards, PBlock(stmts.get).at(stmts))
      }
    }

    lazy val typeSwitchDflt: Parser[PTypeSwitchDflt] =
      "default" ~> ":" ~> pos((statement <~ eos).*) ^^ (stmts => PTypeSwitchDflt(PBlock(stmts.get).at(stmts)))

    lazy val selectStmt: Parser[PSelectStmt] =
      "select" ~> "{" ~> selectClause.* <~ "}" ^^ { clauses =>
        val send = clauses collect { case v: PSelectSend => v }
        val rec = clauses collect { case v: PSelectRecv => v }
        val arec = clauses collect { case v: PSelectAssRecv => v }
        val srec = clauses collect { case v: PSelectShortRecv => v }
        val dflt = clauses collect { case v: PSelectDflt => v }

        PSelectStmt(send, rec, arec, srec, dflt)
      }

    lazy val selectClause: Parser[PSelectClause] =
      selectDflt | selectShortRecv | selectAssRecv | selectRecv

    lazy val selectRecv: Parser[PSelectRecv] =
      ("case" ~> receiveExp <~ ":") ~ pos((statement <~ eos).*) ^^ {
        case receive ~ stmts => PSelectRecv(receive, PBlock(stmts.get).at(stmts))
      }

    lazy val selectAssRecv: Parser[PSelectAssRecv] =
      ("case" ~> rep1sep(assignee, ",") <~ "=") ~ (receiveExp <~ ":") ~ pos((statement <~ eos).*) ^^ {
        case receive ~ left ~ stmts => PSelectAssRecv(left, receive, PBlock(stmts.get).at(stmts))
      }

    lazy val selectShortRecv: Parser[PSelectShortRecv] =
      ("case" ~> rep1sep(idnUnk, ",") <~ ":=") ~ (receiveExp <~ ":") ~ pos((statement <~ eos).*) ^^ {
        case left ~ receive ~ stmts => PSelectShortRecv(receive, left, PBlock(stmts.get).at(stmts))
      }

    lazy val selectSend: Parser[PSelectSend] =
      ("case" ~> sendStmt <~ ":") ~ pos((statement <~ eos).*) ^^ {
        case send ~ stmts => PSelectSend(send, PBlock(stmts.get).at(stmts))
      }

    lazy val selectDflt: Parser[PSelectDflt] =
      "default" ~> ":" ~> pos((statement <~ eos).*) ^^ (stmts => PSelectDflt(PBlock(stmts.get).at(stmts)))

    lazy val anyForStmt: Parser[PStatement] =
      forStmt | assForRange | shortForRange

    lazy val forStmt: Parser[PForStmt] =
      loopSpec ~ pos("for") ~ block ^^ { case spec ~ pos ~ b => PForStmt(None, PBoolLit(true).at(pos), None, spec, b) } |
        loopSpec ~ ("for" ~> simpleStmt.? <~ ";") ~ (pos(expression.?) <~ ";") ~ simpleStmt.? ~ block ^^ {
          case spec ~ pre ~ (pos@PPos(None)) ~ post ~ body => PForStmt(pre, PBoolLit(true).at(pos), post, spec, body)
          case spec ~ pre ~ PPos(Some(cond)) ~ post ~ body => PForStmt(pre, cond, post, spec, body)
        } |
        loopSpec ~ ("for" ~> expression) ~ block ^^ {
          case spec ~ cond ~ body => PForStmt(None, cond, None, spec, body)
        }

    lazy val loopSpec: Parser[PLoopSpec] =
      ("invariant" ~> expression <~ eos).* ~ ("decreases" ~> terminationMeasure <~ eos).? ^^ PLoopSpec

    lazy val assForRange: Parser[PAssForRange] =
      ("for" ~> rep1sep(assignee, ",") <~ "=") ~ ("range" ~> expression) ~ block ^^
        { case lefts ~ exp ~ bod => PAssForRange(PRange(exp).at(exp), lefts, bod) }

    lazy val shortForRange: Parser[PShortForRange] =
      ("for" ~> rep1sep(idnUnk, ",") <~ ":=") ~ ("range" ~> expression) ~ block ^^
        { case lefts ~ exp ~ bod => PShortForRange(PRange(exp).at(exp), lefts, bod) }

    /**
      * Expressions
      */

    lazy val expression: Parser[PExpression] =
      precedence1

    lazy val precedence1: PackratParser[PExpression] = /* Right-associative */
      precedence1P5 ~ ("?" ~> precedence1 <~ ":") ~ precedence1 ^^ PConditional |
        precedence1P5

    lazy val precedence1P5: PackratParser[PExpression] = /* Right-associative */
      precedence2 ~ ("==>" ~> precedence1P5) ^^ PImplication |
        precedence2

    lazy val precedence2: PackratParser[PExpression] = /* Left-associative */
      precedence2 ~ ("||" ~> precedence3) ^^ POr |
        precedence3

    lazy val precedence3: PackratParser[PExpression] = /* Left-associative */
      precedence3 ~ ("&&" ~> precedence4) ^^ PAnd |
        precedence4

    lazy val precedence4: PackratParser[PExpression] = /* Left-associative */
      //((typ <~ guard("==")) | precedence4) ~ ("==" ~> (typMinusExpr | precedence4P1)) ^^ PEquals |
      //    ((typ <~ guard("!=")) | precedence4) ~ ("!=" ~> (typMinusExpr | precedence4P1)) ^^ PUnequals |
        ("type[" ~> typ <~ "]" | precedence4) ~ ("==" ~> ("type[" ~> typ <~ "]" | precedence4P1)) ^^ PEquals |
        ("type[" ~> typ <~ "]" | precedence4) ~ ("!=" ~> ("type[" ~> typ <~ "]" | precedence4P1)) ^^ PUnequals |
    // note that `<-` should not be parsed as PLess with PSub on the right-hand side as it is the receive channel operator
        precedence4 ~ (s"<$singleWhitespaceChar".r ~> precedence4P1) ^^ PLess |
        precedence4 ~ ("<" ~> not("-") ~> precedence4P1) ^^ PLess |
        precedence4 ~ ("<=" ~> precedence4P1) ^^ PAtMost |
        precedence4 ~ (">" ~> precedence4P1) ^^ PGreater |
        precedence4 ~ (">=" ~> precedence4P1) ^^ PAtLeast |
        precedence4P1

    lazy val precedence4P1 : PackratParser[PExpression] = /* Left-associative */
      precedence4P1 ~ ("in" ~> precedence4P2) ^^ PIn |
        precedence4P1 ~ ("#" ~> precedence4P2) ^^ PMultiplicity |
        precedence4P1 ~ ("subset" ~> precedence4P2) ^^ PSubset |
        precedence4P2

    lazy val precedence4P2 : PackratParser[PExpression] = /* Left-associative */
      precedence4P2 ~ ("union" ~> precedence5) ^^ PUnion |
        precedence4P2 ~ ("intersection" ~> precedence5) ^^ PIntersection |
        precedence4P2 ~ ("setminus" ~> precedence5) ^^ PSetMinus |
        precedence5

    lazy val precedence5 : PackratParser[PExpression] = /* Left-associative */
      // magic wands are left-associative, just as in Viper
      precedence5 ~ ("--*" ~> precedence6) ^^ PMagicWand |
        precedence5 ~ ("++" ~> precedence6) ^^ PSequenceAppend |
        precedence5 ~ ("+" ~> precedence6) ^^ PAdd |
        precedence5 ~ ("-" ~> precedence6) ^^ PSub |
        precedence5 ~ (not("||") ~> "|" ~> precedence6) ^^ PBitOr |
        precedence5 ~ ("^" ~> precedence6) ^^ PBitXor |
        precedence6

    lazy val precedence6: PackratParser[PExpression] = /* Left-associative */
      precedence6 ~ ("*" ~> precedence7) ^^ PMul |
        precedence6 ~ ("/" ~> precedence7) ^^ PDiv |
        precedence6 ~ ("%" ~> precedence7) ^^ PMod |
        precedence6 ~ ("<<" ~> precedence7) ^^ PShiftLeft |
        precedence6 ~ (">>" ~> precedence7) ^^ PShiftRight |
        precedence6 ~ ("&^" ~> precedence7) ^^ PBitClear |
        precedence6 ~ (not("&&") ~> "&" ~> precedence7) ^^ PBitAnd |
        precedence7

    lazy val precedence7: PackratParser[PExpression] =
      unaryExp

    // expressionOrType version



    lazy val unaryExp: Parser[PExpression] =
      "+" ~> unaryExp ^^ (e => PAdd(PIntLit(0).at(e), e)) |
        "-" ~> unaryExp ^^ (e => PSub(PIntLit(0).at(e), e)) |
        "!" ~> unaryExp ^^ PNegation |
        "^" ~> unaryExp ^^ PBitNegation |
        reference |
        dereference |
        receiveExp |
        unfolding |
        make |
        newExp |
        len |
        cap |
        keys |
        values |
        primaryExp

    lazy val make : Parser[PMake] =
      "make" ~> ("(" ~> typ ~ expSequence <~ ")") ^^ PMake

    lazy val expSequence: Parser[Vector[PExpression]] =
      ("," ~> rep1sep(expression, ",") <~ ",".?).? ^^ (opt => opt.getOrElse(Vector.empty))

    lazy val newExp : Parser[PNew] =
      "new" ~> ("(" ~> typ <~ ")") ^^ PNew

    lazy val len : Parser[PLength] =
      "len" ~> ("(" ~> expression <~ ")") ^^ PLength

    lazy val cap : Parser[PCapacity] =
      "cap" ~> ("(" ~> expression <~ ")") ^^ PCapacity

    lazy val keys : Parser[PMapKeys] =
      "domain" ~> ("(" ~> expression <~ ")") ^^ PMapKeys

    lazy val values : Parser[PMapValues] =
      "range" ~> ("(" ~> expression <~ ")") ^^ PMapValues

    lazy val reference: Parser[PReference] =
      "&" ~> unaryExp ^^ PReference

    lazy val dereference: Parser[PDeref] =
      "*" ~> unaryExp ^^ PDeref

    lazy val receiveExp: Parser[PReceive] =
      "<-" ~> unaryExp ^^ PReceive

    lazy val unfolding: Parser[PUnfolding] =
      "unfolding" ~> predicateAccess ~ ("in" ~> expression) ^^ PUnfolding

    lazy val sequenceConversion : Parser[PSequenceConversion] =
      "seq" ~> ("(" ~> expression <~ ")") ^^ PSequenceConversion

    lazy val setConversion : Parser[PSetConversion] =
      "set" ~> ("(" ~> expression <~ ")") ^^ PSetConversion

    lazy val multisetConversion : Parser[PMultisetConversion] =
      "mset" ~> ("(" ~> expression <~ ")") ^^ PMultisetConversion

    lazy val primaryExp: Parser[PExpression] =
      conversion |
        call |
        predConstruct |
        selection |
        indexedExp |
        sliceExp |
        seqUpdExp |
        typeAssertion |
        ghostPrimaryExp |
        operand

    // TODO: change delimiters to { and } and implement required ambiguity resolution
    // current format: declaredPred!<d1, ..., dn!>
    lazy val fpredConstruct: Parser[PPredConstructor] =
      (idnUse ~ predConstructArgs) ^^ {
        case identifier ~ args => PPredConstructor(PFPredBase(identifier).at(identifier), args)
      }

    lazy val mpredConstruct: Parser[PPredConstructor] =
      selection ~ predConstructArgs ^^ {
        case recvWithId ~ args => PPredConstructor(PDottedBase(recvWithId).at(recvWithId), args)
      }

    lazy val predConstruct: Parser[PPredConstructor] =
      mpredConstruct | fpredConstruct

    lazy val predConstructArgs: Parser[Vector[Option[PExpression]]] =
      ("!<" ~> (rep1sep(predConstructArg, ",") <~ ",".?).? <~ "!>") ^^ (opt => opt.getOrElse(Vector.empty))

    lazy val predConstructArg: Parser[Option[PExpression]] =
      (expression ^^ Some[PExpression]) | ("_" ^^^ None)

    lazy val conversion: Parser[PInvoke] =
      typ ~ ("(" ~> expression <~ ",".? <~ ")") ^^ {
        case t ~ e => PInvoke(t, Vector(e))
      }

    lazy val call: PackratParser[PInvoke] =
      primaryExp ~ callArguments ^^ PInvoke

    lazy val callArguments: Parser[Vector[PExpression]] = {
      val parseArg: Parser[PExpression] = expression ~ "...".? ^^ {
        case exp ~ None => exp
        case exp ~ Some(_) => PUnpackSlice(exp)
      }
      ("(" ~> (rep1sep(parseArg, ",") <~ ",".?).? <~ ")") ^^ (opt => opt.getOrElse(Vector.empty))
    }

    lazy val selection: PackratParser[PDot] =
      primaryExp ~ ("." ~> idnUse) ^^ PDot |
      typ ~ ("." ~> idnUse) ^^ PDot

    lazy val idBasedSelection: Parser[PDot] =
      nestedIdnUse ~ ("." ~> idnUse) ^^ {
        case base ~ field => PDot(PNamedOperand(base).at(base), field)
      }

    lazy val indexedExp: PackratParser[PIndexedExp] =
      primaryExp ~ ("[" ~> expression <~ "]") ^^ PIndexedExp

    lazy val sliceExp: PackratParser[PSliceExp] =
      primaryExp ~ ("[" ~> expression.?) ~ (":" ~> expression.?) ~ ((":" ~> expression).? <~ "]") ^^ PSliceExp

    lazy val seqUpdExp : PackratParser[PGhostCollectionUpdate] =
      primaryExp ~ ("[" ~> rep1sep(seqUpdClause, ",") <~ "]") ^^ PGhostCollectionUpdate

    lazy val seqUpdClause : Parser[PGhostCollectionUpdateClause] =
      expression ~ ("=" ~> expression) ^^ PGhostCollectionUpdateClause

    lazy val typeAssertion: PackratParser[PTypeAssertion] =
      primaryExp ~ ("." ~> "(" ~> typ <~ ")") ^^ PTypeAssertion

    lazy val operand: Parser[PExpression] =
      literal | namedOperand | "(" ~> expression <~ ")"

    lazy val namedOperand: Parser[PNamedOperand] =
      idnUse ^^ PNamedOperand

    lazy val literal: Parser[PLiteral] =
      basicLit | compositeLit | functionLit

    lazy val basicLit: Parser[PBasicLiteral] =
      "true" ^^^ PBoolLit(true) |
        "false" ^^^ PBoolLit(false) |
        nilLit |
        intLit |
        stringLit

    lazy val nilLit: Parser[PNilLit] = "nil" ^^^ PNilLit()

    lazy val intLit: Parser[PIntLit] =
      octalLit | binaryLit | hexLit | decimalLit

    lazy val binaryLit: Parser[PIntLit] =
      "0" ~> ("b"|"B") ~> regex("[01]+".r) ^^ (lit => PIntLit(BigInt(lit, 2), Binary))

    lazy val octalLit: Parser[PIntLit] =
      // according to the go language spec, non-zero literals starting with `0` are octal literals
      "0" ~> ("o"|"O").? ~> regex("[0-7]+".r) ^^ (lit => PIntLit(BigInt(lit, 8), Octal))

    lazy val hexLit: Parser[PIntLit] =
      "0" ~> ("x"|"X") ~> regex("[0-9A-Fa-f]+".r) ^^ (lit => PIntLit(BigInt(lit, 16), Hexadecimal))

    lazy val decimalLit: Parser[PIntLit] =
      (exactWord("0") | regex("[1-9][0-9]*".r)) ^^ (lit => PIntLit(BigInt(lit)))

    lazy val stringLit: Parser[PStringLit] =
      rawStringLit | interpretedStringLit

    lazy val rawStringLit: Parser[PStringLit] =
      // unicode characters and newlines are allowed
      "`" ~> "[^`]*".r <~ "`" ^^ (lit => PStringLit(lit))

    lazy val interpretedStringLit: Parser[PStringLit] =
    // unicode values and byte values are allowed
      "\"" ~> """(?:\\"|[^"\n])*""".r <~ "\"" ^^ (lit => PStringLit(lit))

    lazy val compositeLit: Parser[PCompositeLit] =
      literalType ~ literalValue ^^ PCompositeLit

    lazy val literalValue: Parser[PLiteralValue] =
      "{" ~> (rep1sep(keyedElement, ",") <~ ",".?).? <~ "}" ^^ {
        case None => PLiteralValue(Vector.empty)
        case Some(ps) => PLiteralValue(ps)
      }

    lazy val keyedElement: Parser[PKeyedElement] =
      (compositeKey <~ ":").? ~ compositeVal ^^ PKeyedElement

    lazy val compositeKey: Parser[PCompositeKey] =
      compositeVal ^^ {
        case n@ PExpCompositeVal(PNamedOperand(id)) => PIdentifierKey(id).at(n)
        case n => n
      }

    lazy val compositeVal: Parser[PCompositeVal] =
      expCompositeLiteral | litCompositeLiteral

    lazy val expCompositeLiteral: Parser[PExpCompositeVal] =
      expression ^^ PExpCompositeVal

    lazy val litCompositeLiteral: Parser[PLitCompositeVal] =
      literalValue ^^ PLitCompositeVal

    lazy val functionLit: Parser[PFunctionLit] =
      "func" ~> signature ~ block ^^ { case sig ~ body => PFunctionLit(sig._1, sig._2, body) }



    /**
      * Types
      */

    lazy val typMinusExpr: Parser[PType] =
      (
        ("(" ~> typMinusExpr <~ ")") |
          ("*" ~> typMinusExpr ^^ PDeref) |
          sliceType | arrayType | mapType | dictType | channelType | functionType | structType | interfaceType | predType |
          sequenceType | setType | multisetType | optionType | domainType |
          predeclaredType
        ) <~ not("(" | "{")

    lazy val typ : Parser[PType] =
      "(" ~> typ <~ ")" | typeLit | qualifiedType | namedType | ghostTypeLit

    lazy val ghostTyp : Parser[PGhostType] =
      "(" ~> ghostTyp <~ ")" | ghostTypeLit

    lazy val typeLit: Parser[PTypeLit] =
      pointerType | sliceType | arrayType | mapType |
        channelType | functionType | structType | interfaceType | predType

    lazy val ghostTypeLit : Parser[PGhostLiteralType] =
      sequenceType | setType | multisetType | dictType | optionType | domainType  | ghostSliceType

    lazy val pointerType: Parser[PDeref] =
      "*" ~> typ ^^ PDeref

    lazy val sliceType: Parser[PSliceType] =
      ("[" ~ "]") ~> typ ^^ PSliceType

    lazy val ghostSliceType: Parser[PGhostSliceType] =
      "ghost" ~> ("[" ~ "]") ~> typ ^^ PGhostSliceType

    lazy val mapType: Parser[PMapType] =
      ("map" ~> ("[" ~> typ <~ "]")) ~ typ ^^ PMapType

    lazy val channelType: Parser[PChannelType] =
      ("chan" ~> "<-") ~> typ ^^ PSendChannelType |
        ("<-" ~> "chan") ~> typ ^^ PRecvChannelType |
        "chan" ~> typ ^^ PBiChannelType

    lazy val functionType: Parser[PFunctionType] =
      "func" ~> signature ^^ PFunctionType.tupled

    lazy val predType: Parser[PPredType] =
      "pred" ~> predTypeParams ^^ PPredType

    lazy val predTypeParams: Parser[Vector[PType]] =
      "(" ~> (rep1sep(typ, ",") <~ ",".?).? <~ ")" ^^ (_.toVector.flatten)

    lazy val arrayType: Parser[PArrayType] =
      ("[" ~> expression <~ "]") ~ typ ^^ PArrayType

    lazy val sequenceType : Parser[PSequenceType] =
      "seq" ~> ("[" ~> typ <~ "]") ^^ PSequenceType

    lazy val setType : Parser[PSetType] =
      "set" ~> ("[" ~> typ <~ "]") ^^ PSetType

    lazy val multisetType : Parser[PMultisetType] =
      "mset" ~> ("[" ~> typ <~ "]") ^^ PMultisetType

    lazy val dictType: Parser[PMathematicalMapType] =
      ("dict" ~> ("[" ~> typ <~ "]")) ~ typ ^^ PMathematicalMapType

    lazy val optionType : Parser[POptionType] =
      "option" ~> ("[" ~> typ <~ "]") ^^ POptionType

    lazy val domainType: Parser[PDomainType] =
      "domain" ~> "{" ~> repsep(domainClause, eos) <~ eos.? <~ "}" ^^ { clauses =>
        val funcs = clauses.collect{ case x: PDomainFunction => x }
        val axioms = clauses.collect{ case x: PDomainAxiom => x }
        PDomainType(funcs, axioms)
      }

    lazy val domainClause: Parser[PDomainClause] =
      "func" ~> idnDef ~ signature ^^ { case id ~ sig => PDomainFunction(id, sig._1, sig._2) } |
      "axiom" ~> "{" ~> expression <~ eos.? <~ "}" ^^ PDomainAxiom

    lazy val structType: Parser[PStructType] =
      "struct" ~> "{" ~> repsep(structClause, eos) <~ eos.? <~ "}" ^^ PStructType

    lazy val structClause: Parser[PStructClause] =
      fieldDecls | embeddedDecl

    lazy val embeddedDecl: Parser[PEmbeddedDecl] =
      embeddedType ^^ (et => PEmbeddedDecl(et, PIdnDef(et.name).at(et)))

    lazy val fieldDecls: Parser[PFieldDecls] =
      rep1sep(idnDef, ",") ~ typ ^^ { case ids ~ t =>
        PFieldDecls(ids map (id => PFieldDecl(id, t.copy).at(id)))
      }

    lazy val interfaceType: Parser[PInterfaceType] =
      "interface" ~> "{" ~> (interfaceClause <~ eos).* <~ "}" ^^ { clauses =>
        val embedded = clauses collect { case v: PInterfaceName => v }
        val methodDecls = clauses collect { case v: PMethodSig => v }
        val predicateDecls = clauses collect { case v: PMPredicateSig => v }

        PInterfaceType(embedded, methodDecls, predicateDecls)
      }

    lazy val interfaceClause: Parser[PInterfaceClause] =
      predicateSpec | methodSpec | interfaceName

    lazy val interfaceName: Parser[PInterfaceName] =
      declaredType ^^ PInterfaceName

    lazy val methodSpec: Parser[PMethodSig] =
      "ghost".? ~ functionSpec ~ idnDef ~ signature ^^ { case isGhost ~ spec ~ id ~ sig => PMethodSig(id, sig._1, sig._2, spec, isGhost.isDefined) }

    lazy val predicateSpec: Parser[PMPredicateSig] =
      ("pred" ~> idnDef) ~ parameters ^^ PMPredicateSig


    lazy val namedType: Parser[PNamedType] =
      predeclaredType |
        declaredType

    lazy val predeclaredType: Parser[PPredeclaredType] =
      exactWord("bool") ^^^ PBoolType() |
        exactWord("string") ^^^ PStringType() |
        exactWord("perm") ^^^ PPermissionType() |
        // signed integer types
        exactWord("rune") ^^^ PRune() |
        exactWord("int") ^^^ PIntType() |
        exactWord("int8") ^^^ PInt8Type() |
        exactWord("int16") ^^^ PInt16Type() |
        exactWord("int32") ^^^ PInt32Type() |
        exactWord("int64") ^^^ PInt64Type() |
        // unsigned integer types
        exactWord("byte") ^^^ PByte() |
        exactWord("uint") ^^^ PUIntType() |
        exactWord("uint8") ^^^ PUInt8Type() |
        exactWord("uint16") ^^^ PUInt16Type() |
        exactWord("uint32") ^^^ PUInt32Type() |
        exactWord("uint64") ^^^ PUInt64Type() |
        exactWord("uintptr") ^^^ PUIntPtr()

    lazy val predeclaredTypeSeparate: Parser[PPredeclaredType] =
      exactWord("bool") ~ not("(" | ".") ^^^ PBoolType() |
        exactWord("string") ~ not("(" | ".") ^^^ PStringType() |
        exactWord("perm") ~ not("(" | ".") ^^^ PPermissionType() |
        // signed integer types
        exactWord("rune") ~ not("(" | ".") ^^^ PRune() |
        exactWord("int") ~ not("(" | ".") ^^^ PIntType() |
        exactWord("int8") ~ not("(" | ".") ^^^ PInt8Type() |
        exactWord("int16") ~ not("(" | ".") ^^^ PInt16Type() |
        exactWord("int32") ~ not("(" | ".") ^^^ PInt32Type() |
        exactWord("int64") ~ not("(" | ".") ^^^ PInt64Type() |
        // unsigned integer types
        exactWord("byte") ~ not("(" | ".") ^^^ PByte() |
        exactWord("uint") ~ not("(" | ".") ^^^ PUIntType() |
        exactWord("uint8") ~ not("(" | ".") ^^^ PUInt8Type() |
        exactWord("uint16") ~ not("(" | ".") ^^^ PUInt16Type() |
        exactWord("uint32") ~ not("(" | ".") ^^^ PUInt32Type() |
        exactWord("uint64") ~ not("(" | ".") ^^^ PUInt64Type() |
        exactWord("uintptr") ~ not("(" | ".") ^^^ PUIntPtr()

    private def exactWord(s: String): Regex = ("\\b" ++ s ++ "\\b").r

    lazy val qualifiedType: Parser[PDot] =
      declaredType ~ ("." ~> idnUse) ^^ PDot

    lazy val declaredType: Parser[PNamedOperand] =
      idnUse ^^ PNamedOperand

    lazy val literalType: Parser[PLiteralType] =
      sliceType |
        arrayType |
        implicitSizeArrayType |
        mapType |
        structType |
        qualifiedType |
        ghostTypeLit |
        declaredType

    lazy val implicitSizeArrayType: Parser[PImplicitSizeArrayType] =
      "[" ~> "..." ~> "]" ~> typ ^^ PImplicitSizeArrayType


    /**
      * Misc
      */

    lazy val receiver: PackratParser[PReceiver] =
      "(" ~> maybeAddressableIdnDef.? ~ methodRecvType <~ ")" ^^ {
        case None ~ t => PUnnamedReceiver(t)
        case Some((name, addressable)) ~ t => PNamedReceiver(name, t, addressable)
      }

    lazy val signature: Parser[(Vector[PParameter], PResult)] =
      parameters ~ result


    lazy val result: PackratParser[PResult] =
      parameters ^^ PResult |
        typ ^^ (t => PResult(Vector(PUnnamedParameter(t).at(t)))) |
        success(PResult(Vector.empty))

    lazy val parameters: Parser[Vector[PParameter]] =
      "(" ~> (parameterList <~ ",".?).? <~ ")" ^^ {
        case None => Vector.empty
        case Some(ps) => ps
      }

    lazy val parameterList: Parser[Vector[PParameter]] =
      rep1sep(parameterDecl, ",") ^^ Vector.concat

    lazy val parameterDecl: Parser[Vector[PParameter]] = {
      val namedParam = rep1sep(idnDef, ",") ~ "...".? ~ typ ^^ {
        case ids ~ variadicOpt ~ t =>
          ids map { id =>
            val typ = if (variadicOpt.isDefined) PVariadicType(t.copy) else t.copy
            PNamedParameter(id, typ).at(id)
          }
      }
      val unnamedParam = ("...".? ~ typ) ^^ {
        case variadicOpt ~ t =>
          val typ = if (variadicOpt.isDefined) PVariadicType(t) else t
          Vector(PUnnamedParameter(typ).at(t))
      }

      ghostParameter | namedParam | unnamedParam
    }


    lazy val nestedIdnUse: PackratParser[PIdnUse] =
      "(" ~> nestedIdnUse <~ ")" | idnUse

    lazy val embeddedType: PackratParser[PEmbeddedType] =
      "(" ~> embeddedType <~ ")" |
        "*".? ~ namedType ^^ {
          case None ~ t => PEmbeddedName(t)
          case _ ~ t => PEmbeddedPointer(t)
        }


    lazy val methodRecvType: PackratParser[PMethodRecvType] =
      "(" ~> methodRecvType <~ ")" |
        "*".? ~ declaredType ^^ {
          case None ~ t => PMethodReceiveName(t)
          case _ ~ t => PMethodReceivePointer(t)
        }

    /**
      * Identifiers
      */

    lazy val idnDef: Parser[PIdnDef] = identifier ^^ PIdnDef
    lazy val idnUse: Parser[PIdnUse] = identifier ^^ PIdnUse
    lazy val idnUnk: Parser[PIdnUnk] = identifier ^^ PIdnUnk

    def maybeAddressableIdn[T <: PIdnNode](p: Parser[T]): Parser[(T, Boolean)] =
      p ~ addressabilityMod.? ^^ { case id ~ opt => (id, opt.isDefined) }

    lazy val maybeAddressableIdnDef: Parser[(PIdnDef, Boolean)] = maybeAddressableIdn(idnDef)
    lazy val maybeAddressableIdnUnk: Parser[(PIdnUnk, Boolean)] = maybeAddressableIdn(idnUnk)

    lazy val idnDefLike: Parser[PDefLikeId] = idnDef | wildcard
    lazy val idnUseLike: Parser[PUseLikeId] = idnUse | wildcard
    lazy val idnUnkLike: Parser[PUnkLikeId] = idnUnk | wildcard

    lazy val labelDef: Parser[PLabelDef] = identifier ^^ PLabelDef
    lazy val labelUse: Parser[PLabelUse] = identifier ^^ PLabelUse
    lazy val oldLabelUse: Parser[PLabelUse] = labelUse | wandLhsLabel
    lazy val wandLhsLabel: Parser[PLabelUse] = PLabelNode.lhsLabel ^^^ PLabelUse(PLabelNode.lhsLabel)

    lazy val pkgDef: Parser[PPkgDef] = identifier ^^ PPkgDef
    lazy val pkgUse: Parser[PPkgUse] = identifier ^^ PPkgUse

    lazy val wildcard: Parser[PWildcard] = "_" ^^^ PWildcard()

    lazy val addressabilityMod: Parser[String] = Constants.ADDRESSABILITY_MODIFIER

    lazy val identifier: Parser[String] =
      // "_" is not an identifier (but a wildcard)
      "(?:_[a-zA-Z0-9_]+|[a-zA-Z][a-zA-Z0-9_]*)".r into (s => {
        if (isReservedWord(s))
          failure(s"""keyword "$s" found where identifier expected""")
        else
          success(s)
      })

    lazy val idnImportPath: Parser[String] =
      // this allows for seemingly meaningless paths such as ".......". It is not problematic that Gobra parses these
      // paths given that it will throw an error if they do not exist in the filesystem
      // the following regex matches an arbitrary string start and ending with double quotes
      "\"" ~> "[^\"]*".r <~ "\""
      // """[^\P{L}\P{M}\P{N}\P{P}\P{S}!\"#$%&'()*,:;<=>?[\\\]^{|}\x{FFFD}]+""".r // \P resp. \p is currently not supported

    /**
      * Ghost
      */

    lazy val ghostMember: Parser[Vector[PGhostMember]] =
      fpredicateDecl ^^ (Vector(_)) |
        mpredicateDecl ^^ (Vector(_)) |
        implementationProof ^^ (Vector(_)) |
      "ghost" ~ eos.? ~> (methodDecl | functionDecl) ^^ (m => Vector(PExplicitGhostMember(m).at(m))) |
        "ghost" ~ eos.? ~> (constDecl | varDecl | typeDecl) ^^ (ms => ms.map(m => PExplicitGhostMember(m).at(m)))

    // expression can be terminated with a semicolon to simply preprocessing
    lazy val fpredicateDecl: Parser[PFPredicateDecl] =
      ("pred" ~> idnDef) ~ parameters ~ predicateBody ^^ PFPredicateDecl

    // expression can be terminated with a semicolon to simply preprocessing
    lazy val mpredicateDecl: Parser[PMPredicateDecl] =
      ("pred" ~> receiver) ~ idnDef ~ parameters ~ predicateBody ^^ {
        case rcv ~ name ~ paras ~ body => PMPredicateDecl(name, rcv, paras, body)
      }

    lazy val implementationProof: Parser[PImplementationProof] =
      (typ <~ "implements") ~ typ ~ ("{" ~> (implementationProofPredicateAlias <~ eos).* ~ (methodImplementationProof <~ eos).* <~ "}").? ^^ {
        case subT ~ superT ~ Some(predAlias ~ memberProof) =>PImplementationProof(subT, superT, predAlias, memberProof)
        case subT ~ superT ~ None => PImplementationProof(subT, superT, Vector.empty, Vector.empty)
      }

    lazy val implementationProofPredicateAlias: Parser[PImplementationProofPredicateAlias] =
      ("pred" ~> idnUse <~ ":=") ~ (selection | namedOperand) ^^ PImplementationProofPredicateAlias

    lazy val methodImplementationProof: Parser[PMethodImplementationProof] =
      "pure".? ~ nonLocalReceiver ~ idnUse ~ signature ~ blockWithBodyParameterInfo.? ^^ {
        case spec ~ recv ~ name ~ sig ~ body => PMethodImplementationProof(name, recv, sig._1, sig._2, spec.isDefined, body)
      }

    lazy val nonLocalReceiver: PackratParser[PParameter] =
      "(" ~> idnDef.? ~ typ <~ ")" ^^ {
        case None ~ t => PUnnamedParameter(t)
        case Some(id) ~ t => PNamedParameter(id, t)
      }

    lazy val predicateBody: Parser[Option[PExpression]] =
      ("{" ~> expression <~ eos.? ~ "}").?

    lazy val ghostStatement: Parser[PGhostStatement] =
      "ghost" ~> statement ^^ PExplicitGhostStatement |
      "assert" ~> expression ^^ PAssert |
      "exhale" ~> expression ^^ PExhale |
      "assume" ~> expression ^^ PAssume |
      "inhale" ~> expression ^^ PInhale |
      "fold" ~> predicateAccess ^^ PFold |
      "unfold" ~> predicateAccess ^^ PUnfold

    lazy val ghostParameter: Parser[Vector[PParameter]] = {
      val namedParam =
        "ghost" ~> rep1sep(idnDef, ",") ~ "...".? ~ typ ^^ {
          case ids ~ variadicOpt ~ t => ids map { id =>
            val typ = if (variadicOpt.isDefined) PVariadicType(t.copy) else t.copy
            PExplicitGhostParameter(PNamedParameter(id, typ).at(id)).at(id)
          }
        }

      val unnamedParam =
        "ghost" ~> "...".? ~ typ ^^ {
          case variadicOpt ~ t =>
            val typ = if (variadicOpt.isDefined) PVariadicType(t) else t
            Vector(PExplicitGhostParameter(PUnnamedParameter(typ).at(t)).at(t))
        }

      namedParam | unnamedParam
    }

    lazy val ghostPrimaryExp : Parser[PGhostExpression] =
      forall |
        exists |
        old |
        access |
        typeOf |
        isComparable |
        rangeSequence |
        rangeSet |
        rangeMultiset |
        sequenceConversion |
        setConversion |
        multisetConversion |
        optionNone | optionSome | optionGet | permission

    lazy val forall : Parser[PForall] =
      ("forall" ~> boundVariables <~ "::") ~ triggers ~ expression ^^ PForall

    lazy val exists : Parser[PExists] =
      ("exists" ~> boundVariables <~ "::") ~ triggers ~ expression ^^ PExists

    lazy val old : Parser[PGhostExpression] =
      (("old" ~> ("[" ~> oldLabelUse <~ "]").?) ~ ("(" ~> expression <~ ")")) ^^ {
        case Some(l) ~ e => PLabeledOld(l, e)
        case None ~ e => POld(e)
      }

    lazy val access : Parser[PAccess] =
      "acc" ~> "(" ~> expression <~ ")" ^^ { exp => PAccess(exp, PFullPerm().at(exp)) } |
      // parsing wildcard permissions should be done here instead of in [[permission]] to avoid parsing "_"
      // as an expression in arbitrary parts of the code
      "acc" ~> "(" ~> expression <~ ("," ~> wildcard <~ ")") ^^ { exp => PAccess(exp, PWildcardPerm().at(exp)) } |
      "acc" ~> "(" ~> expression ~ ("," ~> expression <~ ")") ^^ PAccess

    lazy val permission: Parser[PPermission] =
      "writePerm" ^^^ PFullPerm() |
      "noPerm" ^^^ PNoPerm()

    lazy val typeOf: Parser[PTypeOf] =
      "typeOf" ~> "(" ~> expression <~ ")" ^^ PTypeOf

    lazy val isComparable: Parser[PIsComparable] =
      "isComparable" ~> "(" ~> (expression | typ) <~ ")" ^^ PIsComparable

    private lazy val rangeExprBody : Parser[PExpression ~ PExpression] =
      "[" ~> expression ~ (".." ~> expression <~ "]")

    lazy val rangeSequence : Parser[PRangeSequence] = "seq" ~> rangeExprBody ^^ PRangeSequence

    /**
      * Expressions of the form "set[`left` .. `right`]" are directly
      * transformed into "set(seq[`left` .. `right`])" (to later lift on
      * the existing type checking support for range sequences.)
      */
    lazy val rangeSet : Parser[PGhostExpression] = "set" ~> rangeExprBody ^^ {
      case left ~ right => PSetConversion(PRangeSequence(left, right).range(left, right))
    }

    /**
      * Expressions of the form "mset[`left` .. `right`]" are directly
      * transformed into "mset(seq[`left` .. `right`])" (to later lift on
      * the existing type checking support for range sequences.)
      */
    lazy val rangeMultiset : Parser[PGhostExpression] = "mset" ~> rangeExprBody ^^ {
      case left ~ right => PMultisetConversion(PRangeSequence(left, right).range(left, right))
    }

    lazy val optionNone : Parser[POptionNone] =
      "none" ~> ("[" ~> typ <~ "]") ^^ POptionNone

    lazy val optionSome : Parser[POptionSome] =
      "some" ~> ("(" ~> expression <~ ")") ^^ POptionSome

    lazy val optionGet : Parser[POptionGet] =
      "get" ~> ("(" ~> expression <~ ")") ^^ POptionGet

    lazy val predicateAccess: Parser[PPredicateAccess] =
      // call ^^ PPredicateAccess // | "acc" ~> "(" ~> call <~ ")" ^^ PPredicateAccess
      primaryExp into { // this is somehow not equivalent to `call ^^ PPredicateAccess` as the latter cannot parse "b.RectMem(&r)"
        case invoke: PInvoke => success(PPredicateAccess(invoke, PFullPerm().at(invoke)))
        case PAccess(invoke: PInvoke, perm) => success(PPredicateAccess(invoke, perm))
        case e => failure(s"expected invoke but got ${e.getClass}")
      }

    lazy val boundVariables: Parser[Vector[PBoundVariable]] =
      rep1sep(boundVariableDecl, ",") ^^ Vector.concat

    lazy val boundVariableDecl: Parser[Vector[PBoundVariable]] =
      rep1sep(idnDef, ",") ~ typ ^^ { case ids ~ t =>
        ids map (id => PBoundVariable(id, t.copy).at(id))
      }

    lazy val triggers: Parser[Vector[PTrigger]] = trigger.*

    lazy val trigger: Parser[PTrigger] =
      "{" ~> rep1sep(expression, ",") <~ "}" ^^ PTrigger


    /**
      * EOS
      */

    lazy val eos: Parser[String] =
      ";"

    def eol[T](p: => Parser[T]): Parser[T] =
      p into (r => eos ^^^ r)


    implicit class PositionedPAstNode[N <: PNode](node: N) {
      def at(other: PNode): N = {
        pom.positions.dupPos(other, node)
      }

      def range(from: PNode, to: PNode): N = {
        pom.positions.dupRangePos(from, to, node)
      }

      def copy: N = rewriter.deepclone(node)
    }

    def pos[T](p: => Parser[T]): Parser[PPos[T]] = p ^^ PPos[T]

  }

  private class PRewriter(override val positions: Positions) extends PositionedRewriter with Cloner {

  }


}<|MERGE_RESOLUTION|>--- conflicted
+++ resolved
@@ -11,19 +11,12 @@
 import org.bitbucket.inkytonik.kiama.rewriting.Cloner.{rewrite, topdown}
 import org.bitbucket.inkytonik.kiama.rewriting.PositionedRewriter.strategyWithName
 import org.bitbucket.inkytonik.kiama.rewriting.{Cloner, PositionedRewriter, Strategy}
-<<<<<<< HEAD
-import org.bitbucket.inkytonik.kiama.util.{Filenames, IO, Positions, Source, StringSource}
-import org.bitbucket.inkytonik.kiama.util.Messaging.{Messages, message}
-
-=======
 import org.bitbucket.inkytonik.kiama.util.{Positions, Source}
 import org.bitbucket.inkytonik.kiama.util.Messaging.{Messages, error, message}
->>>>>>> c3ee4585
 import viper.gobra.ast.frontend._
-import viper.gobra.frontend.Source.TransformableSource
+import viper.gobra.frontend.Source.{FromFileSource, TransformableSource}
 import viper.gobra.reporting.{Source => _, _}
 import viper.gobra.util.{Binary, Constants, Hexadecimal, Octal, Violation}
-<<<<<<< HEAD
 import org.antlr.v4.runtime.{BailErrorStrategy, CharStreams, CommonTokenStream, ConsoleErrorListener, DefaultErrorStrategy, ParserRuleContext}
 import org.antlr.v4.runtime.atn.PredictionMode
 import org.antlr.v4.runtime.misc.ParseCancellationException
@@ -33,10 +26,7 @@
 
 import scala.collection.mutable.ListBuffer
 import scala.io.BufferedSource
-=======
-
 import java.security.MessageDigest
->>>>>>> c3ee4585
 import scala.util.matching.Regex
 
 object Parser {
@@ -60,8 +50,7 @@
   def parse(input: Vector[Source], specOnly: Boolean = false)(config: Config): Either[Vector[VerifierError], PPackage] = {
     val preprocessedSources = input
       .map{ Gobrafier.gobrafy }
-      .map{ source => SemicolonPreprocessor.preprocess(source)(config) }
-    val sources = input.map(getSource)
+    val sources = input.map(Gobrafier.gobrafy)
     for {
       //parseAst <- time("GOBRA", input{0}.getFileName().toString()) {parseSources(preprocessedSources, specOnly)(config)}
       parseAst <- time("ANTLR_FULL", sources.map(_.name).mkString(", ")) {antlrParseSources(sources, specOnly)(config)}
@@ -69,7 +58,6 @@
     } yield postprocessedAst
   }
 
-<<<<<<< HEAD
   private def time[R](parser : String, filename : String)(block: => R): R = {
     val t0 = System.nanoTime()/1000000000.0
     val result = block    // call-by-name
@@ -78,15 +66,23 @@
       + ", \"nodes\":null}")
     result
 }
-  private def getSource(path: Path): FromFileSource = {
-    val inputStream = Files.newInputStream(path)
-    val bufferedSource = new BufferedSource(inputStream)
-    val content = bufferedSource.mkString
-    bufferedSource.close()
-    FromFileSource(path, content)
+  type SourceCacheKey = String
+  // cache maps a key (obtained by hasing file path and file content) to the parse result
+  private var sourceCache: Map[SourceCacheKey, (Either[Vector[ParserError], PProgram], Positions)] = Map.empty
+
+  /** computes the key for caching a particular source. This takes the name as well as content into account */
+  private def getCacheKey(source: Source): SourceCacheKey = {
+    val key = source.name ++ source.content
+    val bytes = MessageDigest.getInstance("MD5").digest(key.getBytes)
+    // convert `bytes` to a hex string representation such that we get equality on the key while performing cache lookups
+    bytes.map { "%02x".format(_) }.mkString
   }
 
-  private def antlrParseSources(sources: Vector[FromFileSource], specOnly: Boolean)(config: Config): Either[Vector[VerifierError], PPackage] = {
+  def flushCache(): Unit = {
+    sourceCache = Map.empty
+  }
+
+  private def antlrParseSources(sources: Vector[Source], specOnly: Boolean)(config: Config): Either[Vector[VerifierError], PPackage] = {
     val positions = new Positions
     val pom = new PositionManager(positions)
     lazy val rewriter = new PRewriter(pom.positions)
@@ -96,12 +92,12 @@
 
     }
 
-    def parseSource(source: FromFileSource): Either[Vector[VerifierError], PProgram] = {
+    def parseSource(source: Source): Either[Vector[ParserError], PProgram] = {
       val errors = ListBuffer.empty[ParserError]
       val parser = new antlrSyntaxAnalyzer[SourceFileContext, PProgram](source, errors, pom, specOnly)
       parser.parse(parser.sourceFile) match {
         case Right(ast) =>
-          config.reporter report ParsedInputMessage(source.path, () => ast)
+          config.reporter report ParsedInputMessage(source.name, () => ast)
           Right(ast)
         case Left(errors) =>
           // On parse failure, ANTLR sometimes throws out of bounds exceptions, ignore these for now.
@@ -114,84 +110,7 @@
       }
     }
 
-    val parsedPrograms = {
-      val parserResults = sources.map(parseSource)
-      val (errors, programs) = parserResults.partitionMap(identity)
-
-      if (errors.nonEmpty) {
-        Left(errors.flatten)
-      } else {
-        // check that each of the parsed programs has the same package clause. If not, the algorithm collecting all files
-        // of the same package has failed
-        assert(programs.nonEmpty)
-        assert{
-          val packageName = programs.head.packageClause.id.name
-          programs.forall(_.packageClause.id.name == packageName)
-        }
-
-        Right(programs)
-      }
-    }
-
-    parsedPrograms.map(programs => {
-      val clause = rewriter.deepclone(programs.head.packageClause)
-      val parsedPackage = PPackage(clause, programs, pom)
-      // The package parse tree node gets the position of the package clause:
-      pom.positions.dupPos(clause, parsedPackage)
-      parsedPackage
-    })
-  }
-
-  private def parseSources(sources: Vector[FromFileSource], specOnly: Boolean)(config: Config): Either[Vector[VerifierError], PPackage] = {
-=======
-  type SourceCacheKey = String
-  // cache maps a key (obtained by hasing file path and file content) to the parse result
-  private var sourceCache: Map[SourceCacheKey, (Either[Vector[ParserError], PProgram], Positions)] = Map.empty
-
-  /** computes the key for caching a particular source. This takes the name as well as content into account */
-  private def getCacheKey(source: Source): SourceCacheKey = {
-    val key = source.name ++ source.content
-    val bytes = MessageDigest.getInstance("MD5").digest(key.getBytes)
-    // convert `bytes` to a hex string representation such that we get equality on the key while performing cache lookups
-    bytes.map { "%02x".format(_) }.mkString
-  }
-
-  def flushCache(): Unit = {
-    sourceCache = Map.empty
-  }
-
-  private def parseSources(sources: Vector[Source], specOnly: Boolean)(config: Config): Either[Vector[ParserError], PPackage] = {
->>>>>>> c3ee4585
-    val positions = new Positions
-    val pom = new PositionManager(positions)
-    val parsers = new SyntaxAnalyzer(pom, specOnly)
-
-    def parseSource(source: Source): Either[Vector[ParserError], PProgram] = {
-      parsers.parseAll(parsers.program, source) match {
-        case Success(ast, _) =>
-          config.reporter report ParsedInputMessage(source.name, () => ast)
-          Right(ast)
-
-        case ns@NoSuccess(label, next) =>
-          val pos = next.position
-          pom.positions.setStart(ns, pos)
-          pom.positions.setFinish(ns, pos)
-          val messages = message(ns, label)
-          val errors = pom.translate(messages, ParserError)
-<<<<<<< HEAD
-
-          val groupedErrors = errors.groupBy{ _.position.get.file }
-          groupedErrors.foreach{ case (p, pErrors) =>
-            config.reporter report ParserErrorMessage(p, pErrors)
-          }
-
-=======
->>>>>>> c3ee4585
-          Left(errors)
-
-        case c => Violation.violation(s"This case should be unreachable, but got $c")
-      }
-    }
+
 
     def parseSourceCached(source: Source): Either[Vector[ParserError], PProgram] = {
       var cacheHit = true
@@ -238,7 +157,7 @@
     }
 
     def makePackage(programs: Vector[PProgram]): Either[Vector[ParserError], PPackage] = {
-      val clause = parsers.rewriter.deepclone(programs.head.packageClause)
+      val clause = rewriter.deepclone(programs.head.packageClause)
       val parsedPackage = PPackage(clause, programs, pom)
       // The package parse tree node gets the position of the package clause:
       pom.positions.dupPos(clause, parsedPackage)
@@ -264,12 +183,102 @@
     })
   }
 
-<<<<<<< HEAD
-  private def oldAntlrParseSources(sources: Vector[Path], specOnly: Boolean)(config: Config): Either[Vector[VerifierError], PPackage] = {
-=======
-  def parseProgram(source: Source, specOnly: Boolean = false)(config: Config): Either[Messages, PProgram] = {
-    val preprocessedSource = SemicolonPreprocessor.preprocess(source)(config)
->>>>>>> c3ee4585
+  def parseSources(sources: Vector[Source], specOnly: Boolean)(config: Config): Either[Vector[ParserError], PPackage] = {
+    val positions = new Positions
+    val pom = new PositionManager(positions)
+    val parsers = new SyntaxAnalyzer(pom, specOnly)
+
+    def parseSource(source: Source): Either[Vector[ParserError], PProgram] = {
+      parsers.parseAll(parsers.program, source) match {
+        case Success(ast, _) =>
+          config.reporter report ParsedInputMessage(source.name, () => ast)
+          Right(ast)
+
+        case ns@NoSuccess(label, next) =>
+          val pos = next.position
+          pom.positions.setStart(ns, pos)
+          pom.positions.setFinish(ns, pos)
+          val messages = message(ns, label)
+          val errors = pom.translate(messages, ParserError)
+          Left(errors)
+
+        case c => Violation.violation(s"This case should be unreachable, but got $c")
+      }
+    }
+
+    def parseSourceCached(source: Source): Either[Vector[ParserError], PProgram] = {
+      var cacheHit = true
+      def parseAndStore(): (Either[Vector[ParserError], PProgram], Positions) = {
+        cacheHit = false
+        val res = parseSource(source)
+        sourceCache += getCacheKey(source) -> (res, positions)
+        (res, positions)
+      }
+      val (res, pos) = sourceCache.getOrElse(getCacheKey(source), parseAndStore())
+      if (cacheHit) {
+        // a cached AST has been found in the cache. The position manager does not yet have any positions for nodes in
+        // this AST. Therefore, the following strategy iterates over the entire AST and copies positional information
+        // from the cached positions to the position manager
+        val copyPosStrategy = strategyWithName[Any]("copyPositionInformation", {
+          case n: PNode =>
+            val start = pos.getStart(n)
+            val finish = pos.getFinish(n)
+            start.foreach(positions.setStart(n, _))
+            finish.foreach(positions.setFinish(n, _))
+            Some(n): Option[Any]
+          case n => Some(n)
+        })
+        res.map(prog => rewrite(topdown(copyPosStrategy))(prog))
+      } else {
+        res
+      }
+    }
+
+    def isErrorFree(parserResults: Vector[Either[Vector[ParserError], PProgram]]): Either[Vector[ParserError], Vector[PProgram]] = {
+      val (errors, programs) = parserResults.partitionMap(identity)
+      if (errors.isEmpty) Right(programs) else Left(errors.flatten)
+    }
+
+    def samePackage(programs: Vector[PProgram]): Either[Vector[ParserError], Vector[PProgram]] = {
+      require(programs.nonEmpty)
+      val pkgName = programs.head.packageClause.id.name
+      val differingPkgNameMsgs = programs.flatMap(p =>
+        error(
+          p.packageClause,
+          s"Files have differing package clauses, expected $pkgName but got ${p.packageClause.id.name}",
+          p.packageClause.id.name != pkgName))
+      if (differingPkgNameMsgs.isEmpty) Right(programs) else Left(pom.translate(differingPkgNameMsgs, ParserError))
+    }
+
+    def makePackage(programs: Vector[PProgram]): Either[Vector[ParserError], PPackage] = {
+      val clause = parsers.rewriter.deepclone(programs.head.packageClause)
+      val parsedPackage = PPackage(clause, programs, pom)
+      // The package parse tree node gets the position of the package clause:
+      pom.positions.dupPos(clause, parsedPackage)
+      Right(parsedPackage)
+    }
+
+    val parsingFn = if (config.cacheParser) { parseSourceCached _ } else { parseSource _ }
+    val parserResults = sources.map(parsingFn)
+    val res = for {
+      // check that each of the parsed programs has the same package clause. If not, the algorithm collecting all files
+      // of the same package has failed or users have entered an invalid collection of inputs
+      programs <- isErrorFree(parserResults)
+      programs <- samePackage(programs)
+      pkg <- makePackage(programs)
+    } yield pkg
+    // report potential errors:
+    res.left.map(errors => {
+      val groupedErrors = errors.groupBy{ _.position.get.file }
+      groupedErrors.foreach { case (p, pErrors) =>
+        config.reporter report ParserErrorMessage(p, pErrors)
+      }
+      errors
+    })
+  }
+
+  /*
+  def oldAntlrParseSources(sources: Vector[Path], specOnly: Boolean)(config: Config): Either[Vector[VerifierError], PPackage] = {
     val positions = new Positions
     val pom = new PositionManager(positions)
     val parsers = new SyntaxAnalyzer(pom, specOnly)
@@ -334,7 +343,7 @@
       parsedPackage
     })
   }
-
+  */
 
   def parseProgram(source: Source, specOnly: Boolean = false): Either[Vector[ParserError], PProgram] = {
     val positions = new Positions
@@ -504,10 +513,7 @@
 
 
     def parse(rule : => Rule): Either[Vector[ParserError], Node] = {
-      val name = source match {
-        case source : FromFileSource => source.name
-        case source  => source.content.take(15)
-      }
+      val name = source.name
       val tree = try time ("ANTLR_PARSE_SLL", name) { rule }
       catch {
         case _: ParseCancellationException =>
@@ -535,7 +541,7 @@
           catch {
             case e: TranslationFailure =>
               val pos = source match {
-                case fileSource: FromFileSource => Some(SourcePosition(fileSource.path, e.cause.startPos.line, e.cause.endPos.column))
+                case fileSource: FromFileSource => Some(SourcePosition(fileSource.path , e.cause.startPos.line, e.cause.endPos.column))
                 case _ => None
               }
               return Left(Vector(ParserError(e.getMessage + " " + e.getStackTrace.toVector(1), pos)))
