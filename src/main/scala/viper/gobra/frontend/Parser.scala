/*
 * This Source Code Form is subject to the terms of the Mozilla Public
 * License, v. 2.0. If a copy of the MPL was not distributed with this
 * file, You can obtain one at http://mozilla.org/MPL/2.0/.
 */

package viper.gobra.frontend

import java.io.{File, Reader}

import org.bitbucket.inkytonik.kiama.parsing.{NoSuccess, ParseResult, Parsers, Success}
import org.bitbucket.inkytonik.kiama.rewriting.{Cloner, PositionedRewriter}
import org.bitbucket.inkytonik.kiama.util.{FileSource, IO, Positions, Source, StringSource}
import org.bitbucket.inkytonik.kiama.util.Messaging.{Messages, message}
import viper.gobra.ast.frontend._
import viper.gobra.reporting.{ParsedInputMessage, ParserError, PreprocessedInputMessage, VerifierError}

object Parser {

  /**
    * Parses files and returns either the parsed program if the file was parsed successfully,
    * otherwise returns list of error messages
    *
    * @param files
    * @return
    *
    * The following transformations are performed:
    * e++  ~>  e += 1
    * e--  ~>  e -= 1
    * +e   ~>  0 + e
    * -e   ~>  0 - e
    *
    */

  def parse(files: Vector[File])(config: Config): Either[Vector[VerifierError], PPackage] = {
    val preprocessedSources = files
      .map{ file => FileSource(file.getPath) }
      .map{ file => SemicolonPreprocessor.preprocess(file)(config) }
    parseSources(preprocessedSources)(config)
  }

  private def parseSources(sources: Vector[Source])(config: Config): Either[Vector[VerifierError], PPackage] = {
    val pom = new PositionManager
    val parsers = new SyntaxAnalyzer(pom)

    def parseSource(source: Source): Either[Vector[VerifierError], PProgram] = {
      parsers.parseAll(parsers.program, source) match {
        case Success(ast, _) =>

          val filename = source match {
            case ffs: FromFileSource => Some(new File(ffs.filename))
            case fs: FileSource => Some(new File(fs.filename))
            case _ => None
          }

          if(filename.isDefined) {
            config.reporter report ParsedInputMessage(filename.get, () => ast)
          }

          Right(ast)

        case ns@NoSuccess(label, next) =>
          val pos = next.position
          pom.positions.setStart(ns, pos)
          pom.positions.setFinish(ns, pos)
          val messages = message(ns, label)
          Left(pom.translate(messages, ParserError))
      }
    }

    val parsedPrograms = {
      val parserResults = sources.map(parseSource)
      val (errorLefts, programRights) = parserResults.partition(_.isLeft)
      val errors = errorLefts.flatMap(_.left.get)
      val programs = programRights.map(_.right.get)

      if (errors.nonEmpty) {
        Left(errors)
      } else {
        // check that each of the parsed programs has the same package clause. If not, the algorithm collecting all files
        // of the same package has failed
        assert(programs.nonEmpty)
        assert{
          val packageName = programs.head.packageClause.id.name
          programs.forall(_.packageClause.id.name == packageName)
        }

        Right(programs)
      }
    }

    parsedPrograms.map(programs => {
      val clause = parsers.rewriter.deepclone(programs.head.packageClause)
      val parsedPackage = PPackage(clause, programs, pom)
      // The package parse tree node gets the position of the package clause:
      pom.positions.dupPos(clause, parsedPackage)
      parsedPackage
    })
  }

  def parseStmt(source: Source): Either[Messages, PStatement] = {
    val pom = new PositionManager
    val parsers = new SyntaxAnalyzer(pom)
    translateParseResult(pom)(parsers.parseAll(parsers.statement, source))
  }

  def parseExpr(source: Source): Either[Messages, PExpression] = {
    val pom = new PositionManager
    val parsers = new SyntaxAnalyzer(pom)
    translateParseResult(pom)(parsers.parseAll(parsers.expression, source))
  }

  def parseImportDecl(source: Source): Either[Messages, Vector[PImport]] = {
    val pom = new PositionManager
    val parsers = new SyntaxAnalyzer(pom)
    translateParseResult(pom)(parsers.parseAll(parsers.importDecl, source))
  }

  private def translateParseResult[T](pom: PositionManager)(r: ParseResult[T]): Either[Messages, T] = {
    r match {
      case Success(ast, _) => Right(ast)

      case ns@NoSuccess(label, next) =>
        val pos = next.position
        pom.positions.setStart(ns, pos)
        pom.positions.setFinish(ns, pos)
        Left(message(ns, label))
    }
  }

  private object SemicolonPreprocessor {

    /**
      * Assumes that source corresponds to an existing file
      */
    def preprocess(source: FileSource)(config: Config): Source = {
      val bufferedSource = scala.io.Source.fromFile(source.filename, source.encoding)
      val content = bufferedSource.mkString
      bufferedSource.close()
      val translatedContent = translate(content)
      config.reporter report PreprocessedInputMessage(new File(source.filename), () => translatedContent)
      FromFileSource(source.filename, translatedContent)
    }

    def preprocess(content: String): Source = {
      val translatedContent = translate(content)
      StringSource(translatedContent)
    }

    private def translate(content: String): String =
      content.split("\n").map(translateLine).mkString("\n")

    private def translateLine(line: String): String = {
      val identifier = """[a-zA-Z_][a-zA-Z0-9_]*"""
      val integer = """[0-9]+"""
      val rawStringLit = """`(?:.|\n)*`"""
      val interpretedStringLit = """\".*\""""
      val stringLit = s"$rawStringLit|$interpretedStringLit"
      val specialKeywords = """break|continue|fallthrough|return"""
      val specialOperators = """\+\+|--"""
      val closingParens = """\)|]|}"""
      val finalTokenRequiringSemicolon = s"$identifier|$integer|$stringLit|$specialKeywords|$specialOperators|$closingParens"

      val ignoreLineComments = """\/\/.*"""
      val ignoreSelfContainedGeneralComments = """\/\*.*?\*\/"""
      val ignoreStartingGeneralComments = """\/\*(?!.*?\*\/).*"""
      val ignoreGeneralComments = s"$ignoreSelfContainedGeneralComments|$ignoreStartingGeneralComments"
      val ignoreComments = s"$ignoreLineComments|$ignoreGeneralComments"
      val ignoreWhitespace = """\s"""

      val r = s"($finalTokenRequiringSemicolon)((?:$ignoreComments|$ignoreWhitespace)*)$$".r
      // group(1) contains the finalTokenRequiringSemicolon after which a semicolon should be inserted
      // group(2) contains the line's remainder after finalTokenRequiringSemicolon
      r.replaceAllIn(line, m => m.group(1) ++ ";" ++ m.group(2))
    }
  }

  case class FromFileSource(filename : String, content: String) extends Source {
    val optName : Option[String] = Some(Source.dropCurrentPath(filename))
    def reader : Reader = IO.stringreader(content)
  }

  private class SyntaxAnalyzer(pom: PositionManager) extends Parsers(pom.positions) {

    lazy val rewriter = new PRewriter(pom.positions)

    override val whitespace: Parser[String] =
      """(\s|(//.*\s*\n)|/\*(?:.|[\n\r])*?\*/)*""".r

    //    """(\s|(//.*\s*\n)|/\*(?s:(.*)?)\*/)*""".r
    // The above regex matches the same whitespace strings as this one:
    //   (\s|(//.*\s*\n)|/\*(?:.|[\n\r])*?\*/)*
    // but (hopefully) avoids potential stack overflows caused by an issue
    // of Oracle's JDK. Note: the issue was reported for Java 6 and 7, it
    // appears to not affect Java 8.
    // See also:
    //   - http://bugs.java.com/bugdatabase/view_bug.do?bug_id=6882582
    //   - https://stackoverflow.com/a/31691056
    //

    val reservedWords: Set[String] = Set(
      "break", "default", "func", "interface", "select",
      "case", "defer", "go", "map", "struct",
      "chan", "else", "goto", "package", "switch",
      "const", "fallthrough", "if", "range", "type",
      "continue", "for", "import", "return", "var",
      // new keywords introduced by Gobra
      "ghost", "acc", "assert", "exhale", "assume", "inhale",
      "memory", "fold", "unfold", "unfolding", "pure",
      "predicate", "old"
    )

    def isReservedWord(word: String): Boolean = reservedWords contains word

    /**
      * Member
      */

    lazy val program: Parser[PProgram] =
<<<<<<< HEAD
      (packageClause <~ eos) ~ importDecls ~ members ^^ {
        case pkgClause ~ importDecls ~ members =>
          PProgram(pkgClause, importDecls.flatten, members.flatten, pom)
=======
      (packageClause <~ eos) ~ (member <~ eos).* ^^ {
        case pkgClause ~ members => PProgram(pkgClause, Vector.empty, members.flatten)
>>>>>>> 6405c552
      }

    lazy val packageClause: Parser[PPackageClause] =
      "package" ~> pkgDef ^^ PPackageClause

    lazy val importDecls: Parser[Vector[Vector[PImport]]] =
      (importDecl <~ eos).*

    lazy val members: Parser[Vector[Vector[PMember]]] =
      (member <~ eos).*

    lazy val importDecl: Parser[Vector[PImport]] =
      ("import" ~> importSpec ^^ (decl => Vector(decl))) |
        ("import" ~> "(" ~> repsep(importSpec, eos) <~ eos.? <~ ")")

    lazy val importSpec: Parser[PImport] =
      unqualifiedImportSpec | qualifiedImportSpec

    lazy val unqualifiedImportSpec: Parser[PUnqualifiedImport] =
      "." ~> idnImportPath ^^ PUnqualifiedImport

    lazy val qualifiedImportSpec: Parser[PQualifiedImport] =
      idnDefLike.? ~ idnImportPath ^^ {
        case id ~ pkg => PQualifiedImport(id, pkg)
      }

    lazy val member: Parser[Vector[PMember]] =
      (methodDecl | functionDecl) ^^ (Vector(_)) |
      constDecl | varDecl | typeDecl | ghostMember

    lazy val declarationStmt: Parser[PStatement] =
      (constDecl | varDecl | typeDecl) ^^ PSeq

    lazy val constDecl: Parser[Vector[PConstDecl]] =
      "const" ~> constSpec ^^ (decl => Vector(decl)) |
        "const" ~> "(" ~> (constSpec <~ eos).* <~ ")"

    lazy val constSpec: Parser[PConstDecl] =
      rep1sep(idnDef, ",") ~ (typ.? ~ ("=" ~> rep1sep(expression, ","))).? ^^ {
        case left ~ None => PConstDecl(None, Vector.empty, left)
        case left ~ Some(t ~ right) => PConstDecl(t, right, left)
      }

    lazy val varDecl: Parser[Vector[PVarDecl]] =
      "var" ~> varSpec ^^ (decl => Vector(decl)) |
        "var" ~> "(" ~> (varSpec <~ eos).* <~ ")"

    lazy val varSpec: Parser[PVarDecl] =
      rep1sep(maybeAddressableIdnDef, ",") ~ typ ~ ("=" ~> rep1sep(expression, ",")).? ^^ {
        case left ~ t ~ None =>
          val (vars, addressable) = left.unzip
          PVarDecl(Some(t), Vector.empty, vars, addressable)
        case left ~ t ~ Some(right) =>
          val (vars, addressable) = left.unzip
          PVarDecl(Some(t), right, vars, addressable)
      } |
        (rep1sep(maybeAddressableIdnDef, ",") <~ "=") ~ rep1sep(expression, ",") ^^ {
          case left ~ right =>
            val (vars, addressable) = left.unzip
            PVarDecl(None, right, vars, addressable)
        }

    lazy val typeDecl: Parser[Vector[PTypeDecl]] =
      "type" ~> typeSpec ^^ (decl => Vector(decl)) |
        "type" ~> "(" ~> (typeSpec <~ eos).* <~ ")"

    lazy val typeSpec: Parser[PTypeDecl] =
      typeDefSpec | typeAliasSpec

    lazy val typeDefSpec: Parser[PTypeDef] =
      idnDef ~ typ ^^ { case left ~ right => PTypeDef(right, left)}

    lazy val typeAliasSpec: Parser[PTypeAlias] =
      (idnDef <~ "=") ~ typ ^^ { case left ~ right => PTypeAlias(right, left)}

    lazy val functionDecl: Parser[PFunctionDecl] =
      functionSpec ~ ("func" ~> idnDef) ~ signature ~ block.? ^^ {
        case spec ~ name ~ sig ~ body => PFunctionDecl(name, sig._1, sig._2, spec, body)
      }

    lazy val functionSpec: Parser[PFunctionSpec] =
      ("requires" ~> expression <~ eos).* ~ ("ensures" ~> expression <~ eos).* ~ "pure".? ^^ {
        case pres ~ posts ~ isPure => PFunctionSpec(pres, posts, isPure.nonEmpty)
      }

    lazy val methodDecl: Parser[PMethodDecl] =
      functionSpec ~ ("func" ~> receiver) ~ idnDef ~ signature ~ block.? ^^ {
        case spec ~ rcv ~ name ~ sig ~ body => PMethodDecl(name, rcv, sig._1, sig._2, spec, body)
      }

    /**
      * Statements
      */

    lazy val statement: Parser[PStatement] =
      ghostStatement |
      declarationStmt |
        goStmt |
        deferStmt |
        returnStmt |
        controlStmt |
        ifStmt |
        anyForStmt |
        exprSwitchStmt |
        typeSwitchStmt |
        selectStmt |
        block |
        simpleStmt |
        emptyStmt


    lazy val simpleStmt: Parser[PSimpleStmt] =
      sendStmt | assignmentWithOp | assignment | shortVarDecl | expressionStmt

    lazy val simpleStmtWithEmpty: Parser[PSimpleStmt] =
      simpleStmt | emptyStmt

    lazy val emptyStmt: Parser[PEmptyStmt] = /* parse last because always succeeds */
      success(PEmptyStmt())

    lazy val expressionStmt: Parser[PExpressionStmt] =
      expression ^^ PExpressionStmt

    lazy val sendStmt: Parser[PSendStmt] =
      (expression <~ "<-") ~ expression ^^ PSendStmt

    lazy val assignment: Parser[PAssignment] =
      (rep1sep(assignee, ",") <~ "=") ~ rep1sep(expression, ",") ^^ { case left ~ right => PAssignment(right, left) }

    lazy val assignmentWithOp: Parser[PAssignmentWithOp] =
      assignee ~ (assOp <~ "=") ~ expression ^^ { case left ~ op ~ right => PAssignmentWithOp(right, op, left) }  |
        assignee <~ "++" ^^ (e => PAssignmentWithOp(PIntLit(1).at(e), PAddOp().at(e), e).at(e)) |
        assignee <~ "--" ^^ (e => PAssignmentWithOp(PIntLit(1).at(e), PSubOp().at(e), e).at(e))

    lazy val assOp: Parser[PAssOp] =
      "+" ^^^ PAddOp() |
        "-" ^^^ PSubOp() |
        "*" ^^^ PMulOp() |
        "/" ^^^ PDivOp() |
        "%" ^^^ PModOp()

    lazy val assignee: Parser[PAssignee] =
      selection | indexedExp | dereference | namedOperand

    lazy val shortVarDecl: Parser[PShortVarDecl] =
      (rep1sep(maybeAddressableIdnUnk, ",") <~ ":=") ~ rep1sep(expression, ",") ^^ {
        case lefts ~ rights =>
          val (vars, addressable) = lefts.unzip
          PShortVarDecl(rights, vars, addressable)
      }

    lazy val labeledStmt: Parser[PLabeledStmt] =
      (idnDef <~ ":") ~ statement ^^ PLabeledStmt

    lazy val returnStmt: Parser[PReturn] =
      "return" ~> repsep(expression, ",") ^^ PReturn

    lazy val goStmt: Parser[PGoStmt] =
      "go" ~> expression ^^ PGoStmt

    lazy val controlStmt: Parser[PStatement] =
      breakStmt | continueStmt | gotoStmt

    lazy val breakStmt: Parser[PBreak] =
      "break" ~> labelUse.? ^^ PBreak

    lazy val continueStmt: Parser[PContinue] =
      "continue" ~> labelUse.? ^^ PContinue

    lazy val gotoStmt: Parser[PGoto] =
      "goto" ~> labelDef ^^ PGoto

    lazy val deferStmt: Parser[PDeferStmt] =
      "defer" ~> expression ^^ PDeferStmt

    lazy val block: Parser[PBlock] =
      "{" ~> repsep(statement, eos) <~ eos.? <~ "}" ^^ PBlock

    lazy val ifStmt: Parser[PIfStmt] =
      ifClause ~ ("else" ~> ifStmt) ^^ { case clause ~ PIfStmt(ifs, els) => PIfStmt(clause +: ifs, els) } |
        ifClause ~ ("else" ~> block).? ^^ { case clause ~ els => PIfStmt(Vector(clause), els) }

    lazy val ifClause: Parser[PIfClause] =
      ("if" ~> (simpleStmt <~ ";").?) ~ expression ~ block ^^ PIfClause

    lazy val exprSwitchStmt: Parser[PExprSwitchStmt] =
      ("switch" ~> (simpleStmt <~ ";").?) ~ pos(expression.?) ~ ("{" ~> exprSwitchClause.* <~ "}") ^^ {
        case pre ~ cond ~ clauses =>
          val cases = clauses collect { case v: PExprSwitchCase => v }
          val dflt = clauses collect { case v: PExprSwitchDflt => v.body }

          cond.get match {
            case None => PExprSwitchStmt(pre, PBoolLit(true).at(cond), cases, dflt)
            case Some(c) => PExprSwitchStmt(pre, c, cases, dflt)
          }
      }

    lazy val exprSwitchClause: Parser[PExprSwitchClause] =
      exprSwitchCase | exprSwitchDflt

    lazy val exprSwitchCase: Parser[PExprSwitchCase] =
      ("case" ~> rep1sep(expression, ",") <~ ":") ~ pos((statement <~ eos).*) ^^ {
        case guards ~ stmts => PExprSwitchCase(guards, PBlock(stmts.get).at(stmts))
      }

    lazy val exprSwitchDflt: Parser[PExprSwitchDflt] =
      "default" ~> ":" ~> pos((statement <~ eos).*) ^^ (stmts => PExprSwitchDflt(PBlock(stmts.get).at(stmts)))

    lazy val typeSwitchStmt: Parser[PTypeSwitchStmt] =
      ("switch" ~> (simpleStmt <~ ";").?) ~
        (idnDef <~ ":=").? ~ (primaryExp <~ "." <~ "(" <~ "type" <~ ")") ~
        ("{" ~> exprSwitchClause.* <~ "}") ^^ {
        case pre ~ binder ~ exp ~ clauses =>
          val cases = clauses collect { case v: PTypeSwitchCase => v }
          val dflt = clauses collect { case v: PTypeSwitchDflt => v.body }

          PTypeSwitchStmt(pre, exp, binder, cases, dflt)
      }

    lazy val typeSwitchClause: Parser[PTypeSwitchClause] =
      typeSwitchCase | typeSwitchDflt

    lazy val typeSwitchCase: Parser[PTypeSwitchCase] =
      ("case" ~> rep1sep(typ, ",") <~ ":") ~ pos((statement <~ eos).*) ^^ {
        case guards ~ stmts => PTypeSwitchCase(guards, PBlock(stmts.get).at(stmts))
      }

    lazy val typeSwitchDflt: Parser[PTypeSwitchDflt] =
      "default" ~> ":" ~> pos((statement <~ eos).*) ^^ (stmts => PTypeSwitchDflt(PBlock(stmts.get).at(stmts)))

    lazy val selectStmt: Parser[PSelectStmt] =
      "select" ~> "{" ~> selectClause.* <~ "}" ^^ { clauses =>
        val send = clauses collect { case v: PSelectSend => v }
        val rec = clauses collect { case v: PSelectRecv => v }
        val arec = clauses collect { case v: PSelectAssRecv => v }
        val srec = clauses collect { case v: PSelectShortRecv => v }
        val dflt = clauses collect { case v: PSelectDflt => v }

        PSelectStmt(send, rec, arec, srec, dflt)
      }

    lazy val selectClause: Parser[PSelectClause] =
      selectDflt | selectShortRecv | selectAssRecv | selectRecv

    lazy val selectRecv: Parser[PSelectRecv] =
      ("case" ~> receiveExp <~ ":") ~ pos((statement <~ eos).*) ^^ {
        case receive ~ stmts => PSelectRecv(receive, PBlock(stmts.get).at(stmts))
      }

    lazy val selectAssRecv: Parser[PSelectAssRecv] =
      ("case" ~> rep1sep(assignee, ",") <~ "=") ~ (receiveExp <~ ":") ~ pos((statement <~ eos).*) ^^ {
        case receive ~ left ~ stmts => PSelectAssRecv(left, receive, PBlock(stmts.get).at(stmts))
      }

    lazy val selectShortRecv: Parser[PSelectShortRecv] =
      ("case" ~> rep1sep(idnUnk, ",") <~ ":=") ~ (receiveExp <~ ":") ~ pos((statement <~ eos).*) ^^ {
        case left ~ receive ~ stmts => PSelectShortRecv(receive, left, PBlock(stmts.get).at(stmts))
      }

    lazy val selectSend: Parser[PSelectSend] =
      ("case" ~> sendStmt <~ ":") ~ pos((statement <~ eos).*) ^^ {
        case send ~ stmts => PSelectSend(send, PBlock(stmts.get).at(stmts))
      }

    lazy val selectDflt: Parser[PSelectDflt] =
      "default" ~> ":" ~> pos((statement <~ eos).*) ^^ (stmts => PSelectDflt(PBlock(stmts.get).at(stmts)))

    lazy val anyForStmt: Parser[PStatement] =
      forStmt | assForRange | shortForRange

    lazy val forStmt: Parser[PForStmt] =
      loopSpec ~ pos("for") ~ block ^^ { case spec ~ pos ~ b => PForStmt(None, PBoolLit(true).at(pos), None, spec, b) } |
      loopSpec ~ ("for" ~> simpleStmt.? <~ ";") ~ (pos(expression.?) <~ ";") ~ simpleStmt.? ~ block ^^ {
        case spec ~ pre ~ (pos@PPos(None)) ~ post ~ body => PForStmt(pre, PBoolLit(true).at(pos), post, spec, body)
        case spec ~ pre ~ PPos(Some(cond)) ~ post ~ body => PForStmt(pre, cond, post, spec, body)
      }

    lazy val loopSpec: Parser[PLoopSpec] =
      ("invariant" ~> expression <~ eos).* ^^ PLoopSpec

    lazy val assForRange: Parser[PAssForRange] =
      ("for" ~> rep1sep(assignee, ",") <~ "=") ~ ("range" ~> expression) ~ block ^^
        { case lefts ~ exp ~ bod => PAssForRange(PRange(exp).at(exp), lefts, bod) }

    lazy val shortForRange: Parser[PShortForRange] =
      ("for" ~> rep1sep(idnUnk, ",") <~ ":=") ~ ("range" ~> expression) ~ block ^^
        { case lefts ~ exp ~ bod => PShortForRange(PRange(exp).at(exp), lefts, bod) }

    /**
      * Expressions
      */

    lazy val expression: Parser[PExpression] =
      precedence1

    lazy val precedence1: PackratParser[PExpression] = /* Right-associative */
      precedence1P5 ~ ("?" ~> precedence1 <~ ":") ~ precedence1 ^^ PConditional |
        precedence1P5

    lazy val precedence1P5: PackratParser[PExpression] = /* Right-associative */
      precedence2 ~ ("==>" ~> precedence1P5) ^^ PImplication |
        precedence2

    lazy val precedence2: PackratParser[PExpression] = /* Left-associative */
      precedence2 ~ ("||" ~> precedence3) ^^ POr |
        precedence3

    lazy val precedence3: PackratParser[PExpression] = /* Left-associative */
      precedence3 ~ ("&&" ~> precedence4) ^^ PAnd |
        precedence4

    lazy val precedence4: PackratParser[PExpression] = /* Left-associative */
      precedence4 ~ ("==" ~> precedence5) ^^ PEquals |
        precedence4 ~ ("!=" ~> precedence5) ^^ PUnequals |
        precedence4 ~ ("<" ~> precedence5) ^^ PLess |
        precedence4 ~ ("<=" ~> precedence5) ^^ PAtMost |
        precedence4 ~ (">" ~> precedence5) ^^ PGreater |
        precedence4 ~ (">=" ~> precedence5) ^^ PAtLeast |
        precedence5

    lazy val precedence5: PackratParser[PExpression] = /* Left-associative */
      precedence5 ~ ("+" ~> precedence6) ^^ PAdd |
        precedence5 ~ ("-" ~> precedence6) ^^ PSub |
        precedence6

    lazy val precedence6: PackratParser[PExpression] = /* Left-associative */
      precedence6 ~ ("*" ~> precedence7) ^^ PMul |
        precedence6 ~ ("/" ~> precedence7) ^^ PDiv |
        precedence6 ~ ("%" ~> precedence7) ^^ PMod |
        precedence7

    lazy val precedence7: PackratParser[PExpression] =
      unaryExp


    lazy val unaryExp: Parser[PExpression] =
      "+" ~> unaryExp ^^ (e => PAdd(PIntLit(0).at(e), e)) |
        "-" ~> unaryExp ^^ (e => PSub(PIntLit(0).at(e), e)) |
        "!" ~> unaryExp ^^ PNegation |
        reference |
        dereference |
        receiveExp |
        unfolding |
        primaryExp

    lazy val reference: Parser[PReference] =
      "&" ~> unaryExp ^^ PReference

    lazy val dereference: Parser[PDeref] =
      "*" ~> unaryExp ^^ PDeref

    lazy val receiveExp: Parser[PReceive] =
      "<-" ~> unaryExp ^^ PReceive

    lazy val unfolding: Parser[PUnfolding] =
      "unfolding" ~> predicateAccess ~ ("in" ~> expression) ^^ PUnfolding


    lazy val primaryExp: Parser[PExpression] =
        conversion |
        call |
        selection |
        indexedExp |
        sliceExp |
        typeAssertion |
        ghostPrimaryExp |
        operand


    lazy val conversion: Parser[PInvoke] =
      typ ~ ("(" ~> expression <~ ",".? <~ ")") ^^ {
        case t ~ e => PInvoke(t, Vector(e))
      }

    lazy val call: PackratParser[PInvoke] =
      primaryExp ~ callArguments ^^ PInvoke

    lazy val callArguments: Parser[Vector[PExpression]] =
      ("(" ~> (rep1sep(expression, ",") <~ ",".?).? <~ ")") ^^ (opt => opt.getOrElse(Vector.empty))

    lazy val selection: PackratParser[PDot] =
      primaryExp ~ ("." ~> idnUse) ^^ PDot

    lazy val idBasedSelection: Parser[PDot] =
      nestedIdnUse ~ ("." ~> idnUse) ^^ {
        case base ~ field => PDot(PNamedOperand(base).at(base), field)
      }

    lazy val indexedExp: PackratParser[PIndexedExp] =
      primaryExp ~ ("[" ~> expression <~ "]") ^^ PIndexedExp

    lazy val sliceExp: PackratParser[PSliceExp] =
      primaryExp ~ ("[" ~> expression) ~ ("," ~> expression) ~ (("," ~> expression).? <~ "]") ^^ PSliceExp

    lazy val typeAssertion: PackratParser[PTypeAssertion] =
      primaryExp ~ ("." ~> "(" ~> typ <~ ")") ^^ PTypeAssertion

    lazy val operand: Parser[PExpression] =
      literal | namedOperand | "(" ~> expression <~ ")"

    lazy val namedOperand: Parser[PNamedOperand] =
      idnUse ^^ PNamedOperand

    lazy val literal: Parser[PLiteral] =
      basicLit | compositeLit | functionLit

    lazy val basicLit: Parser[PBasicLiteral] =
      "true" ^^^ PBoolLit(true) |
        "false" ^^^ PBoolLit(false) |
        "nil" ^^^ PNilLit() |
        regex("[0-9]+".r) ^^ (lit => PIntLit(BigInt(lit)))

    lazy val compositeLit: Parser[PCompositeLit] =
      literalType ~ literalValue ^^ PCompositeLit

    lazy val literalValue: Parser[PLiteralValue] =
      "{" ~> (rep1sep(keyedElement, ",") <~ ",".?).? <~ "}" ^^ {
        case None => PLiteralValue(Vector.empty)
        case Some(ps) => PLiteralValue(ps)
      }

    lazy val keyedElement: Parser[PKeyedElement] =
      (compositeKey <~ ":").? ~ compositeVal ^^ PKeyedElement

    lazy val compositeKey: Parser[PCompositeKey] =
      compositeVal ^^ {
        case n@ PExpCompositeVal(PNamedOperand(id)) => PIdentifierKey(id).at(n)
        case n => n
      }

    lazy val compositeVal: Parser[PCompositeVal] =
      expCompositeLiteral | litCompositeLiteral

    lazy val expCompositeLiteral: Parser[PExpCompositeVal] =
      expression ^^ PExpCompositeVal

    lazy val litCompositeLiteral: Parser[PLitCompositeVal] =
      literalValue ^^ PLitCompositeVal

    lazy val functionLit: Parser[PFunctionLit] =
      "func" ~> signature ~ block ^^ { case sig ~ body => PFunctionLit(sig._1, sig._2, body) }






    /**
      * Types
      */

    lazy val typ: Parser[PType] =
      "(" ~> typ <~ ")" | typeLit | qualifiedType | namedType

    lazy val typeLit: Parser[PTypeLit] =
      pointerType | sliceType | arrayType | mapType | channelType | functionType | structType | interfaceType


    lazy val pointerType: Parser[PDeref] =
      "*" ~> typ ^^ PDeref

    lazy val sliceType: Parser[PSliceType] =
      "[]" ~> typ ^^ PSliceType

    lazy val mapType: Parser[PMapType] =
      ("map" ~> ("[" ~> typ <~ "]")) ~ typ ^^ PMapType

    lazy val channelType: Parser[PChannelType] =
      ("chan" ~> "<-") ~> typ ^^ PRecvChannelType |
        ("<-" ~> "chan") ~> typ ^^ PSendChannelType |
        "chan" ~> typ ^^ PBiChannelType

    lazy val functionType: Parser[PFunctionType] =
      "func" ~> signature ^^ PFunctionType.tupled

    lazy val arrayType: Parser[PArrayType] =
      ("[" ~> expression <~ "]") ~ typ ^^ PArrayType

    lazy val structType: Parser[PStructType] =
      "struct" ~> "{" ~> (structClause <~ eos).* <~ "}" ^^ PStructType

    lazy val structClause: Parser[PStructClause] =
      fieldDecls | embeddedDecl

    lazy val embeddedDecl: Parser[PEmbeddedDecl] =
      embeddedType ^^ (et => PEmbeddedDecl(et, PIdnDef(et.name).at(et)))

    lazy val fieldDecls: Parser[PFieldDecls] =
      rep1sep(idnDef, ",") ~ typ ^^ { case ids ~ t =>
        PFieldDecls(ids map (id => PFieldDecl(id, t.copy).at(id)))
      }

    lazy val interfaceType: Parser[PInterfaceType] =
      "interface" ~> "{" ~> (interfaceClause <~ eos).* <~ "}" ^^ { clauses =>
        val embedded = clauses collect { case v: PInterfaceName => v }
        val methodDecls = clauses collect { case v: PMethodSig => v }
        val predicateDecls = clauses collect { case v: PMPredicateSig => v }

        PInterfaceType(embedded, methodDecls, predicateDecls)
      }

    lazy val interfaceClause: Parser[PInterfaceClause] =
      methodSpec | interfaceName

    lazy val interfaceName: Parser[PInterfaceName] =
      declaredType ^^ PInterfaceName

    lazy val methodSpec: Parser[PMethodSig] =
      idnDef ~ signature ^^ { case id ~ sig => PMethodSig(id, sig._1, sig._2) }

    lazy val predicateSpec: Parser[PMPredicateSig] =
      idnDef ~ parameters ^^ PMPredicateSig


    lazy val namedType: Parser[PNamedType] =
      predeclaredType |
        declaredType

    lazy val predeclaredType: Parser[PPredeclaredType] =
      "bool" ^^^ PBoolType() |
        "int" ^^^ PIntType()

    lazy val qualifiedType: Parser[PDot] =
      declaredType ~ ("." ~> idnUse) ^^ PDot

    lazy val declaredType: Parser[PNamedOperand] =
      idnUse ^^ PNamedOperand

    lazy val literalType: Parser[PLiteralType] =
      sliceType | arrayType | implicitSizeArrayType | mapType | structType | declaredType

    lazy val implicitSizeArrayType: Parser[PImplicitSizeArrayType] =
      "[" ~> "..." ~> "]" ~> typ ^^ PImplicitSizeArrayType

    /**
      * Misc
      */

    lazy val receiver: PackratParser[PReceiver] =
      "(" ~> maybeAddressableIdnDef.? ~ methodRecvType <~ ")" ^^ {
        case None ~ t => PUnnamedReceiver(t)
        case Some((name, addressable)) ~ t => PNamedReceiver(name, t, addressable)
      }

    lazy val signature: Parser[(Vector[PParameter], PResult)] =
      parameters ~ result


    lazy val result: PackratParser[PResult] =
      parameters ^^ PResult |
        typ ^^ (t => PResult(Vector(PUnnamedParameter(t).at(t)))) |
        success(PResult(Vector.empty))

    lazy val parameters: Parser[Vector[PParameter]] =
      "(" ~> (parameterList <~ ",".?).? <~ ")" ^^ {
        case None => Vector.empty
        case Some(ps) => ps
      }

    lazy val parameterList: Parser[Vector[PParameter]] =
      rep1sep(parameterDecl, ",") ^^ Vector.concat

    lazy val parameterDecl: Parser[Vector[PParameter]] =
      ghostParameter |
      rep1sep(maybeAddressableIdnDef, ",") ~ typ ^^ { case ids ~ t =>
        ids map (id => PNamedParameter(id._1, t.copy, id._2).at(id._1): PParameter)
      } |  typ ^^ (t => Vector(PUnnamedParameter(t).at(t)))


    lazy val nestedIdnUse: PackratParser[PIdnUse] =
      "(" ~> nestedIdnUse <~ ")" | idnUse

    lazy val embeddedType: PackratParser[PEmbeddedType] =
      "(" ~> embeddedType <~ ")" |
        "*".? ~ namedType ^^ {
          case None ~ t => PEmbeddedName(t)
          case _ ~ t => PEmbeddedPointer(t)
        }


    lazy val methodRecvType: PackratParser[PMethodRecvType] =
      "(" ~> methodRecvType <~ ")" |
        "*".? ~ declaredType ^^ {
          case None ~ t => PMethodReceiveName(t)
          case _ ~ t => PMethodReceivePointer(t)
        }

    /**
      * Identifiers
      */

    lazy val idnDef: Parser[PIdnDef] = identifier ^^ PIdnDef
    lazy val idnUse: Parser[PIdnUse] = identifier ^^ PIdnUse
    lazy val idnUnk: Parser[PIdnUnk] = identifier ^^ PIdnUnk

    lazy val maybeAddressableIdnDef: Parser[(PIdnDef, Boolean)] =
      idnDef ~ "!".? ^^ { case id ~ opt => (id, opt.isDefined) }

    lazy val maybeAddressableIdnUnk: Parser[(PIdnUnk, Boolean)] =
      idnUnk ~ "!".? ^^ { case id ~ opt => (id, opt.isDefined) }

    lazy val idnDefLike: Parser[PDefLikeId] = idnDef | wildcard
    lazy val idnUseLike: Parser[PUseLikeId] = idnUse | wildcard

    lazy val labelDef: Parser[PLabelDef] = identifier ^^ PLabelDef
    lazy val labelUse: Parser[PLabelUse] = identifier ^^ PLabelUse

    lazy val pkgDef: Parser[PPkgDef] = identifier ^^ PPkgDef
    lazy val pkgUse: Parser[PPkgUse] = identifier ^^ PPkgUse

    lazy val wildcard: Parser[PWildcard] = "_" ^^^ PWildcard()


    lazy val identifier: Parser[String] =
      // "_" is not an identifier (but a wildcard)
      "(?:_[a-zA-Z0-9_]+|[a-zA-Z][a-zA-Z0-9_]*)".r into (s => {
        if (isReservedWord(s))
          failure(s"""keyword "$s" found where identifier expected""")
        else
          success(s)
      })

    lazy val idnImportPath: Parser[String] =
      "\"" ~> "[a-zA-Z0-9_/]*".r <~ "\""
      // """[^\P{L}\P{M}\P{N}\P{P}\P{S}!\"#$%&'()*,:;<=>?[\\\]^{|}\x{FFFD}]+""".r // \P resp. \p is currently not supported

    /**
      * Ghost
      */

    lazy val ghostMember: Parser[Vector[PGhostMember]] =
      fpredicateDecl ^^ (Vector(_)) |
        mpredicateDecl ^^ (Vector(_)) |
      "ghost" ~ eos.? ~> (methodDecl | functionDecl) ^^ (m => Vector(PExplicitGhostMember(m).at(m))) |
        "ghost" ~ eos.? ~> (constDecl | varDecl | typeDecl) ^^ (ms => ms.map(m => PExplicitGhostMember(m).at(m)))

    // expression can be terminated with a semicolon to simply preprocessing
    lazy val fpredicateDecl: Parser[PFPredicateDecl] =
      ("pred" ~> idnDef) ~ parameters ~ ("{" ~> expression <~ eos.? ~ "}").? ^^ PFPredicateDecl

    // expression can be terminated with a semicolon to simply preprocessing
    lazy val mpredicateDecl: Parser[PMPredicateDecl] =
      ("pred" ~> receiver) ~ idnDef ~ parameters ~ ("{" ~> expression <~ eos.? ~ "}").? ^^ {
        case rcv ~ name ~ paras ~ body => PMPredicateDecl(name, rcv, paras, body)
      }

    lazy val ghostStatement: Parser[PGhostStatement] =
      "ghost" ~> statement ^^ PExplicitGhostStatement |
      "assert" ~> expression ^^ PAssert |
      "exhale" ~> expression ^^ PExhale |
      "assume" ~> expression ^^ PAssume |
      "inhale" ~> expression ^^ PInhale |
      "fold" ~> predicateAccess ^^ PFold |
      "unfold" ~> predicateAccess ^^ PUnfold


    lazy val ghostParameter: Parser[Vector[PParameter]] =
      "ghost" ~> rep1sep(maybeAddressableIdnDef, ",") ~ typ ^^ { case ids ~ t =>
        ids map (id => PExplicitGhostParameter(PNamedParameter(id._1, t.copy, id._2).at(id._1)).at(id._1): PParameter)
      } | "ghost" ~> typ ^^ (t => Vector(PExplicitGhostParameter(PUnnamedParameter(t).at(t)).at(t)))

    lazy val ghostPrimaryExp: Parser[PGhostExpression] =
      "old" ~> "(" ~> expression <~ ")" ^^ POld |
        "acc" ~> "(" ~> expression <~ ")" ^^ PAccess

    lazy val predicateAccess: Parser[PPredicateAccess] =
      predicateCall ^^ PPredicateAccess // | "acc" ~> "(" ~> call <~ ")" ^^ PPredicateAccess

    lazy val predicateCall: Parser[PInvoke] = // TODO: should just be 'call'
        idnUse ~ callArguments ^^ { case id ~ args => PInvoke(PNamedOperand(id).at(id), args)} |
        nestedIdnUse ~ ("." ~> idnUse) ~ callArguments ^^ { case base ~ id ~ args => PInvoke(PDot(PNamedOperand(base).at(base), id).at(base), args)}  |
        primaryExp ~ ("." ~> idnUse) ~ callArguments ^^ { case base ~ id ~ args => PInvoke(PDot(base, id).at(base), args)}

    /**
      * EOS
      */

    lazy val eos: Parser[String] =
      ";"

    def eol[T](p: => Parser[T]): Parser[T] =
      p into (r => eos ^^^ r)


    implicit class PositionedPAstNode[N <: PNode](node: N) {
      def at(other: PNode): N = {
        pom.positions.dupPos(other, node)
      }

      def range(from: PNode, to: PNode): N = {
        pom.positions.dupRangePos(from, to, node)
      }

      def copy: N = rewriter.deepclone(node)
    }

    def pos[T](p: => Parser[T]): Parser[PPos[T]] = p ^^ PPos[T]

  }

  private class PRewriter(override val positions: Positions) extends PositionedRewriter with Cloner {

  }


}

<|MERGE_RESOLUTION|>--- conflicted
+++ resolved
@@ -217,14 +217,9 @@
       */
 
     lazy val program: Parser[PProgram] =
-<<<<<<< HEAD
       (packageClause <~ eos) ~ importDecls ~ members ^^ {
         case pkgClause ~ importDecls ~ members =>
           PProgram(pkgClause, importDecls.flatten, members.flatten, pom)
-=======
-      (packageClause <~ eos) ~ (member <~ eos).* ^^ {
-        case pkgClause ~ members => PProgram(pkgClause, Vector.empty, members.flatten)
->>>>>>> 6405c552
       }
 
     lazy val packageClause: Parser[PPackageClause] =
