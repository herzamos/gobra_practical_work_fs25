package viper.gobra.frontend

import java.nio.charset.StandardCharsets.UTF_8

import org.apache.commons.io.FileUtils
import viper.gobra.ast.frontend._
import viper.gobra.ast.internal.Node.Meta
import viper.gobra.ast.{internal => in}
import viper.gobra.frontend.info.base.Type._
import viper.gobra.frontend.info.base.{Type, SymbolTable => st}
import viper.gobra.frontend.info.implementation.resolution.MemberPath
import viper.gobra.ast.frontend.{AstPattern => ap}
import viper.gobra.reporting.Source
import viper.gobra.util.{DesugarWriter, OutputUtil, Violation}
import viper.silver.ast.SourcePosition

object Desugar {

  def desugar(program: PPackage, info: viper.gobra.frontend.info.TypeInfo)(config: Config): in.Program = {
    val internalProgram = new Desugarer(program.positions, info).programD(program)

    // print internal if set in config
<<<<<<< HEAD
    if (config.printInternal()) {
      val outputFile = OutputUtil.postfixFile(config.inputFiles.head, "internal")
=======
    if (config.printInternal) {
      val outputFile = OutputUtil.postfixFile(config.inputFile, "internal")
>>>>>>> 98a626ff
      FileUtils.writeStringToFile(
        outputFile,
        internalProgram.formatted,
        UTF_8
      )

//      val uglyOutputFile = OutputUtil.postfixFile(config.inputFile(), "ugly")
//      FileUtils.writeStringToFile(
//        uglyOutputFile,
//        internalProgram.toString,
//        UTF_8
//      )
    }

    internalProgram
  }

  object NoGhost {
    def unapply(arg: PNode): Option[PNode] = arg match {
      case PGhostifier(x) => Some(x)
      case x => Some(x)
    }
  }

  private class Desugarer(pom: PositionManager, info: viper.gobra.frontend.info.TypeInfo) {

    // TODO: clean initialization

    type Meta = Source.Parser.Info

    import viper.gobra.util.Violation._

    val desugarWriter = new DesugarWriter
    import desugarWriter._
    type Writer[R] = desugarWriter.Writer[R]

//    def complete[X <: in.Stmt](w: Agg[X]): in.Stmt = {val (xs, x) = w.run; in.Seqn(xs :+ x)(x.info)}


    private val nm = new NameManager

    type Identity = Meta

    private def abstraction(id: PIdnNode): Identity = {
      meta(info.regular(id).rep)
    }

    // TODO: make thread safe
    private var proxies: Map[Meta, in.Proxy] = Map.empty

    def getProxy(id: PIdnNode): Option[in.Proxy] =
      proxies.get(abstraction(id))

    def addProxy(from: PIdnNode, to: in.Proxy): Unit =
      proxies += abstraction(from) -> to

    def functionProxyD(decl: PFunctionDecl): in.FunctionProxy = {
      getProxy(decl.id).getOrElse{
        val name = idName(decl.id)
        val proxy = in.FunctionProxy(name)(meta(decl))
        addProxy(decl.id, proxy)
        proxy
      }.asInstanceOf[in.FunctionProxy]
    }

    def methodProxyD(decl: PMethodDecl): in.MethodProxy = {
      getProxy(decl.id).getOrElse{
        val name = idName(decl.id)
        val proxy = in.MethodProxy(decl.id.name, name)(meta(decl))
        addProxy(decl.id, proxy)
        proxy
      }.asInstanceOf[in.MethodProxy]
    }

    def methodProxy(sym: st.Method): in.MethodProxy = {
      val (metaInfo, id) = sym match {
        case st.MethodImpl(decl, isGhost) => (meta(decl), decl.id)
        case st.MethodSpec(spec, isGhost) => (meta(spec), spec.id)
      }

      getProxy(id).getOrElse{
        val name = idName(id)
        val proxy = in.MethodProxy(id.name, name)(metaInfo)
        addProxy(id, proxy)
        proxy
      }.asInstanceOf[in.MethodProxy]
    }

    def fpredicateProxyD(decl: PFPredicateDecl): in.FPredicateProxy = {
      getProxy(decl.id).getOrElse{
        val name = idName(decl.id)
        val proxy = in.FPredicateProxy(name)(meta(decl))
        addProxy(decl.id, proxy)
        proxy
      }.asInstanceOf[in.FPredicateProxy]
    }

    def mpredicateProxyD(decl: PMPredicateDecl): in.MPredicateProxy = {
      getProxy(decl.id).getOrElse{
        val name = idName(decl.id)
        val proxy = in.MPredicateProxy(decl.id.name, name)(meta(decl))
        addProxy(decl.id, proxy)
        proxy
      }.asInstanceOf[in.MPredicateProxy]
    }

    def mpredicateProxy(sym: st.MPredicate): in.MPredicateProxy = {
      val (metaInfo, id) = sym match {
        case st.MPredicateImpl(decl) => (meta(decl), decl.id)
        case st.MPredicateSpec(_) => assert(false); ???
      }

      getProxy(id).getOrElse{
        val name = idName(id)
        val proxy = in.MPredicateProxy(id.name, name)(metaInfo)
        addProxy(id, proxy)
        proxy
      }.asInstanceOf[in.MPredicateProxy]
    }

    class FunctionContext(
                           val ret: Vector[in.Expr] => Meta => in.Stmt,
                           private var substitutions: Map[Identity, in.Var] = Map.empty
                         ) {

      def apply(id: PIdnNode): Option[in.Var] =
        substitutions.get(abstraction(id))


      def addSubst(from: PIdnNode, to: in.Var): Unit =
        substitutions += abstraction(from) -> to

      def copy: FunctionContext = new FunctionContext(ret, substitutions)
//
//      private var proxies: Map[Identity, in.Proxy] = Map.empty
//
//      def getProxy(id: PIdnNode): Option[in.Proxy] =
//        proxies.get(abstraction(id))
//
//      def addProxy(from: PIdnNode, to: in.Proxy): Unit =
//        proxies += abstraction(from) -> to
    }

    def programD(p: PPackage): in.Program = {
      val dMembers = p.declarations.flatMap{
        case NoGhost(x: PVarDecl) => varDeclGD(x)
        case NoGhost(x: PConstDecl) => constDeclD(x)
        case NoGhost(x: PMethodDecl) => Vector(methodD(x))
        case NoGhost(x: PFunctionDecl) => Vector(functionD(x))
        case x: PMPredicateDecl => Vector(mpredicateD(x))
        case x: PFPredicateDecl => Vector(fpredicateD(x))
        case _ => Vector.empty
      }

      p.declarations.foreach{
        case NoGhost(x: PTypeDef) => typeDefD(x)
        case _ =>
      }

      val table = new in.LookupTable(definedTypes)

      in.Program(types.toVector, dMembers, table)(meta(p))
    }

    def varDeclGD(decl: PVarDecl): Vector[in.GlobalVarDecl] = ???

    def constDeclD(decl: PConstDecl): Vector[in.GlobalConst] = ???

    def typeDefD(decl: PTypeDef): in.Type = typeD(DeclaredT(decl))

    def functionD(decl: PFunctionDecl): in.Member =
      if (decl.spec.isPure) pureFunctionD(decl) else {

      val name = functionProxyD(decl)
      val fsrc = meta(decl)

      val argsWithSubs = decl.args.zipWithIndex map { case (p,i) => inParameterD(p,i) }
      val (args, argSubs) = argsWithSubs.unzip

      val returnsWithSubs = decl.result.outs.zipWithIndex map { case (p,i) => outParameterD(p,i) }
      val (returns, returnSubs) = returnsWithSubs.unzip
      val actualReturns = returnsWithSubs.map{
        case (_, Some(x)) => x
        case (x, None)    => x
      }

      def assignReturns(rets: Vector[in.Expr])(src: Meta): in.Stmt = {
        if (rets.isEmpty) {
          in.Seqn(
            returnsWithSubs.flatMap{
              case (p, Some(v)) => Some(in.SingleAss(in.Assignee.Var(p), v)(src))
              case _ => None
            } :+ in.Return()(src)
          )(src)
        } else if (rets.size == returns.size) {
          in.Seqn(
            returns.zip(rets).map{
              case (p, v) => in.SingleAss(in.Assignee.Var(p), v)(src)
            } :+ in.Return()(src)
          )(src)
        } else if (rets.size == 1) { // multi assignment
          in.Seqn(Vector(
            multiassD(returns.map(v => in.Assignee.Var(v)), rets.head)(src),
            in.Return()(src)
          ))(src)
        } else {
          violation(s"found ${rets.size} returns but expected 0, 1, or ${returns.size}")
        }
      }

      // create context for spec translation
      val specCtx = new FunctionContext(assignReturns)

      // extent context
      (decl.args zip argsWithSubs).foreach {
        // substitution has to be added since otherwise the parameter is translated as a addressable variable
        // TODO: another, maybe more consistent, option is to always add a context entry
        case (NoGhost(PNamedParameter(id, _, _)), (p, _)) => specCtx.addSubst(id, p)
        case _ =>
      }

      // translate pre- and postconditions before extending the context
      val pres = decl.spec.pres map preconditionD(specCtx)
      val posts = decl.spec.posts map postconditionD(specCtx)

      // p1' := p1; ... ; pn' := pn
      val argInits = argsWithSubs.flatMap{
        case (p, Some(q)) => Some(in.SingleAss(in.Assignee.Var(q), p)(p.info))
        case _ => None
      }

      // r1 := r1'; .... rn := rn'
      val resultAssignments =
        returnsWithSubs.flatMap{
          case (p, Some(v)) => Some(in.SingleAss(in.Assignee.Var(p), v)(fsrc))
          case _ => None
        } // :+ in.Return()(fsrc)

      // create context for body translation
      val ctx = new FunctionContext(assignReturns)

      // extent context
      (decl.args zip argsWithSubs).foreach{
        case (NoGhost(PNamedParameter(id, _, _)), (_, Some(q))) => ctx.addSubst(id, q)
        case _ =>
      }

      (decl.result.outs zip returnsWithSubs).foreach{
        case (NoGhost(PNamedParameter(id, _, _)), (_, Some(q))) => ctx.addSubst(id, q)
        case (NoGhost(_: PUnnamedParameter), (_, Some(q))) => violation("cannot have an alias for an unnamed parameter")
        case _ =>
      }


      val bodyOpt = decl.body.map{ s =>
        val vars = argSubs.flatten ++ returnSubs.flatten
        val body = argInits ++ Vector(blockD(ctx)(s)) ++ resultAssignments
        in.Block(vars, body)(meta(s))
      }

      in.Function(name, args, returns, pres, posts, bodyOpt)(fsrc)
    }

    def pureFunctionD(decl: PFunctionDecl): in.PureFunction = {
      require(decl.spec.isPure)

      val name = functionProxyD(decl)
      val fsrc = meta(decl)

      val argsWithSubs = decl.args.zipWithIndex map { case (p,i) => inParameterD(p,i) }
      val (args, _) = argsWithSubs.unzip

      val returnsWithSubs = decl.result.outs.zipWithIndex map { case (p,i) => outParameterD(p,i) }
      val (returns, _) = returnsWithSubs.unzip

      // create context for body translation
      val ctx = new FunctionContext(_ => _ => in.Seqn(Vector.empty)(fsrc)) // dummy assign

      // translate pre- and postconditions before extending the context
      val pres = decl.spec.pres map preconditionD(ctx)

      val bodyOpt = decl.body.map {
        b: PBlock =>
          b.nonEmptyStmts match {
            case Vector(PReturn(Vector(ret))) => pureExprD(ctx)(ret)
            case b => Violation.violation(s"unexpected pure function body: $b")
          }
      }

      in.PureFunction(name, args, returns, pres, bodyOpt)(fsrc)
    }



    def methodD(decl: PMethodDecl): in.Member =
      if (decl.spec.isPure) pureMethodD(decl) else {

      val name = methodProxyD(decl)
      val fsrc = meta(decl)

      val recvWithSubs = receiverD(decl.receiver)
      val (recv, recvSub) = recvWithSubs

      val argsWithSubs = decl.args.zipWithIndex map { case (p,i) => inParameterD(p,i) }
      val (args, argSubs) = argsWithSubs.unzip

      val returnsWithSubs = decl.result.outs.zipWithIndex map { case (p,i) => outParameterD(p,i) }
      val (returns, returnSubs) = returnsWithSubs.unzip
      val actualReturns = returnsWithSubs.map{
        case (_, Some(x)) => x
        case (x, None)    => x
      }

      def assignReturns(rets: Vector[in.Expr])(src: Meta): in.Stmt = {
        if (rets.isEmpty) {
          in.Seqn(
            returnsWithSubs.flatMap{
              case (p, Some(v)) => Some(in.SingleAss(in.Assignee.Var(p), v)(src))
              case _ => None
            } :+ in.Return()(src)
          )(src)
        } else if (rets.size == returns.size) {
          in.Seqn(
            returns.zip(rets).map{
              case (p, v) => in.SingleAss(in.Assignee.Var(p), v)(src)
            } :+ in.Return()(src)
          )(src)
        } else if (rets.size == 1) { // multi assignment
          in.Seqn(Vector(
            multiassD(returns.map(v => in.Assignee.Var(v)), rets.head)(src),
            in.Return()(src)
          ))(src)
        } else {
          violation(s"found ${rets.size} returns but expected 0, 1, or ${returns.size}")
        }
      }

      // create context for spec translation
      val specCtx = new FunctionContext(assignReturns)

      // extent context
      (decl.args zip argsWithSubs).foreach{
        // substitution has to be added since otherwise the parameter is translated as a addressable variable
        // TODO: another, maybe more consistent, option is to always add a context entry
        case (NoGhost(PNamedParameter(id, _, _)), (p, Some(q))) => specCtx.addSubst(id, parameterAsLocalValVar(p))
        case _ =>
      }

      // translate pre- and postconditions before extending the context
      val pres = decl.spec.pres map preconditionD(specCtx)
      val posts = decl.spec.posts map postconditionD(specCtx)

      // s' := s
      val recvInits = (recvWithSubs match {
        case (p, Some(q)) => Some(in.SingleAss(in.Assignee.Var(q), p)(p.info))
        case _ => None
      }).toVector

      // p1' := p1; ... ; pn' := pn
      val argInits = argsWithSubs.flatMap{
        case (p, Some(q)) => Some(in.SingleAss(in.Assignee.Var(q), p)(p.info))
        case _ => None
      }

      // r1 := r1'; .... rn := rn'
      val resultAssignments =
        returnsWithSubs.flatMap{
          case (p, Some(v)) => Some(in.SingleAss(in.Assignee.Var(p), v)(fsrc))
          case _ => None
        } // :+ in.Return()(fsrc)

      // create context for body translation
      val ctx = new FunctionContext(assignReturns)

      // extent context
      (decl.receiver, recvWithSubs) match {
        case (PNamedReceiver(id, _, _), (_, Some(q))) => ctx.addSubst(id, q)
        case _ =>
      }

      (decl.args zip argsWithSubs).foreach{
        case (NoGhost(PNamedParameter(id, _, _)), (_, Some(q))) => ctx.addSubst(id, q)
        case _ =>
      }

      (decl.result.outs zip returnsWithSubs).foreach{
        case (NoGhost(PNamedParameter(id, _, _)), (_, Some(q))) => ctx.addSubst(id, q)
        case (NoGhost(_: PUnnamedParameter), (_, Some(q))) => violation("cannot have an alias for an unnamed parameter")
        case _ =>
      }


      val bodyOpt = decl.body.map{ s =>
        val vars = recvSub.toVector ++ argSubs.flatten ++ returnSubs.flatten
        val body = recvInits ++ argInits ++ Vector(blockD(ctx)(s)) ++ resultAssignments
        in.Block(vars, body)(meta(s))
      }

      in.Method(recv, name, args, returns, pres, posts, bodyOpt)(fsrc)
    }

    def pureMethodD(decl: PMethodDecl): in.PureMethod = {
      require(decl.spec.isPure)

      val name = methodProxyD(decl)
      val fsrc = meta(decl)

      val recvWithSubs = receiverD(decl.receiver)
      val (recv, _) = recvWithSubs

      val argsWithSubs = decl.args.zipWithIndex map { case (p,i) => inParameterD(p,i) }
      val (args, _) = argsWithSubs.unzip

      val returnsWithSubs = decl.result.outs.zipWithIndex map { case (p,i) => outParameterD(p,i) }
      val (returns, _) = returnsWithSubs.unzip

      // create context for body translation
      val ctx = new FunctionContext(_ => _ => in.Seqn(Vector.empty)(fsrc)) // dummy assign

      // translate pre- and postconditions before extending the context
      val pres = decl.spec.pres map preconditionD(ctx)

      val bodyOpt = decl.body.map {
        b: PBlock =>
          b.nonEmptyStmts match {
            case Vector(PReturn(Vector(ret))) => pureExprD(ctx)(ret)
            case b => Violation.violation(s"unexpected pure function body: $b")
          }
      }

      in.PureMethod(recv, name, args, returns, pres, bodyOpt)(fsrc)
    }

    def fpredicateD(decl: PFPredicateDecl): in.FPredicate = {
      val name = fpredicateProxyD(decl)
      val fsrc = meta(decl)

      val argsWithSubs = decl.args.zipWithIndex map { case (p,i) => inParameterD(p,i) }
      val (args, _) = argsWithSubs.unzip

      // create context for body translation
      val ctx = new FunctionContext(_ => _ => in.Seqn(Vector.empty)(fsrc)) // dummy assign

      val bodyOpt = decl.body.map{ s =>
        specificationD(ctx)(s)
      }

      in.FPredicate(name, args, bodyOpt)(fsrc)
    }

    def mpredicateD(decl: PMPredicateDecl): in.MPredicate = {
      val name = mpredicateProxyD(decl)
      val fsrc = meta(decl)

      val recvWithSubs = receiverD(decl.receiver)
      val (recv, _) = recvWithSubs

      val argsWithSubs = decl.args.zipWithIndex map { case (p,i) => inParameterD(p,i) }
      val (args, _) = argsWithSubs.unzip

      // create context for body translation
      val ctx = new FunctionContext(_ => _ => in.Seqn(Vector.empty)(fsrc)) // dummy assign

      val bodyOpt = decl.body.map{ s =>
        specificationD(ctx)(s)
      }

      in.MPredicate(recv, name, args, bodyOpt)(fsrc)
    }



    // Statements

    def maybeStmtD(ctx: FunctionContext)(stmt: Option[PStatement])(src: Source.Parser.Info): Writer[in.Stmt] =
      stmt.map(stmtD(ctx)).getOrElse(unit(in.Seqn(Vector.empty)(src)))

    def blockD(ctx: FunctionContext)(block: PBlock): in.Stmt = {
      val vars = info.variables(block) map localVarD(ctx)
      val ssW = sequence(block.nonEmptyStmts map (s => seqn(stmtD(ctx)(s))))
      in.Block(vars ++ ssW.decls, ssW.stmts ++ ssW.res)(meta(block))
    }

    def halfScopeFinish(ctx: FunctionContext)(scope: PScope)(desugared: in.Stmt): in.Block = {
      val decls = info.variables(scope) map localVarD(ctx)
      in.Block(decls, Vector(desugared))(desugared.info)
    }


    def stmtD(ctx: FunctionContext)(stmt: PStatement): Writer[in.Stmt] = {

      def goS(s: PStatement): Writer[in.Stmt] = stmtD(ctx)(s)
      def goE(e: PExpression): Writer[in.Expr] = exprD(ctx)(e)
      def goA(a: PExpression): Writer[in.Assertion] = assertionD(ctx)(a)
      def goL(a: PAssignee): Writer[in.Assignee] = assigneeD(ctx)(a)

      val src: Meta = meta(stmt)

      stmt match {
        case NoGhost(noGhost) => noGhost match {
          case _: PEmptyStmt => unit(in.Seqn(Vector.empty)(src))

          case s: PSeq => for {ss <- sequence(s.nonEmptyStmts map goS)} yield in.Seqn(ss)(src)

          case b: PBlock => unit(blockD(ctx)(b))

          case s@ PIfStmt(ifs, els) =>
            val elsStmt = maybeStmtD(ctx)(els)(src)
            ifs.foldRight(elsStmt){
              case (PIfClause(pre, cond, body), c) =>
                for {
                  dPre <- maybeStmtD(ctx)(pre)(src)
                  dCond <- exprD(ctx)(cond)
                  dBody = blockD(ctx)(body)
                  els <- seqn(c)
                } yield in.Seqn(Vector(dPre, in.If(dCond, dBody, els)(src)))(src)
            }.map(halfScopeFinish(ctx)(s))

          case s@ PForStmt(pre, cond, post, spec, body) =>
            for {
              dPre <- maybeStmtD(ctx)(pre)(src)
              (dCondPre, dCond) <- prelude(exprD(ctx)(cond))
              (dInvPre, dInv) <- prelude(sequence(spec.invariants map assertionD(ctx)))
              dBody = blockD(ctx)(body)
              dPost <- maybeStmtD(ctx)(post)(src)

              wh = in.Seqn(
                Vector(dPre) ++ dCondPre ++ dInvPre ++ Vector(
                  in.While(dCond, dInv, in.Seqn(
                  Vector(dBody, dPost) ++ dCondPre ++ dInvPre
                  )(src))(src)
                )
              )(src)
            } yield halfScopeFinish(ctx)(s)(wh)

          case PExpressionStmt(e) =>
            val w = goE(e)
            create(stmts = w.stmts, decls = w.decls, res = in.Seqn(Vector.empty)(src))

          case PAssignment(right, left) =>
            if (left.size == right.size) {
              if (left.size == 1) {
                for{le <- goL(left.head); re <- goE(right.head)} yield in.SingleAss(le, re)(src)
              } else {
                // copy results to temporary variables and then to assigned variables
                val temps = left map (l => freshVar(typeD(info.typ(l)))(src))
                val resToTemps = (temps zip right).map{ case (l, r) =>
                  for{re <- goE(r)} yield in.SingleAss(in.Assignee.Var(l), re)(src)
                }
                val tempsToVars = (left zip temps).map{ case (l, r) =>
                  for{le <- goL(l)} yield in.SingleAss(le, r)(src)
                }
                declare(temps: _*) flatMap (_ =>
                  sequence(resToTemps ++ tempsToVars).map(in.Seqn(_)(src))
                  )
              }
            } else if (right.size == 1) {
              for{les <- sequence(left map goL); re  <- goE(right.head)}
                yield multiassD(les, re)(src)
            } else { violation("invalid assignment") }

          case PAssignmentWithOp(right, op, left) =>
              for {
                l <- goL(left)
                r <- goE(right)

                rWithOp = op match {
                  case PAddOp() => in.Add(l.op, r)(src)
                  case PSubOp() => in.Sub(l.op, r)(src)
                  case PMulOp() => in.Mul(l.op, r)(src)
                  case PDivOp() => in.Div(l.op, r)(src)
                  case PModOp() => in.Mod(l.op, r)(src)
                }
              } yield in.SingleAss(l, rWithOp)(src)

          case PShortVarDecl(right, left, _) =>

            if (left.size == right.size) {
              sequence((left zip right).map{ case (l, r) =>
                for{
                  le <- unit(in.Assignee.Var(assignableVarD(ctx)(l)))
                  re <- goE(r)
                } yield in.SingleAss(le, re)(src)
              }).map(in.Seqn(_)(src))
            } else if (right.size == 1) {
              for{
                les <- unit(left.map{l => in.Assignee.Var(assignableVarD(ctx)(l))})
                re  <- goE(right.head)
              } yield multiassD(les, re)(src)
            } else { violation("invalid assignment") }

          case PVarDecl(typOpt, right, left, addressable) =>

            if (left.size == right.size) {
              sequence((left zip right).map{ case (l, r) =>
                for{
                  le <- unit(in.Assignee.Var(assignableVarD(ctx)(l)))
                  re <- goE(r)
                } yield in.SingleAss(le, re)(src)
              }).map(in.Seqn(_)(src))
            } else if (right.size == 1) {
              for{
                les <- unit(left.map{l =>  in.Assignee.Var(assignableVarD(ctx)(l))})
                re  <- goE(right.head)
              } yield multiassD(les, re)(src)
            } else if (right.isEmpty && typOpt.nonEmpty) {
              val lelems = left.map{ l => in.Assignee.Var(assignableVarD(ctx)(l)) }
              val relems = left.map{ l => in.DfltVal(typeD(info.typ(typOpt.get)))(meta(l)) }
              unit(in.Seqn((lelems zip relems).map{ case (l, r) => in.SingleAss(l, r)(src) })(src))

            } else { violation("invalid declaration") }

          case PReturn(exps) =>
            for{es <- sequence(exps map goE)} yield ctx.ret(es)(src)

          case g: PGhostStatement => ghostStmtD(ctx)(g)

          case _ => ???
        }
      }
    }

    def multiassD(lefts: Vector[in.Assignee], right: in.Expr)(src: Source.Parser.Info): in.Stmt = right match {
      case in.Tuple(args) if args.size == lefts.size =>
        in.Seqn(lefts.zip(args) map { case (l, r) => in.SingleAss(l, r)(src)})(src)

      case _ => Violation.violation(s"Multi assignment of $right to $lefts is not supported")
    }


    // Expressions

    def derefD(ctx: FunctionContext)(p: ap.Deref)(src: Meta): Writer[in.Deref] = {
      exprD(ctx)(p.base) map (in.Deref(_)(src))
    }

    def fieldSelectionD(ctx: FunctionContext)(p: ap.FieldSelection)(src: Meta): Writer[in.FieldRef] = {
      val f = structMemberD(p.symb)
      for {
        r <- exprD(ctx)(p.base)
      } yield in.FieldRef(applyMemberPathD(r, p.path)(src), f)(src)
    }

    def functionCallD(ctx: FunctionContext)(p: ap.FunctionCall)(src: Meta): Writer[in.Expr] = {
      p.callee match {
        case base: ap.Symbolic =>
          base.symb match {
            case fsym: st.WithArguments with st.WithResult => // all patterns that have a callable symbol: function, received method, method expression

              // encode arguments
              val dArgs = sequence(p.args map exprD(ctx)).map {
                // go function chaining feature
                case Vector(in.Tuple(targs)) if fsym.args.size > 1 => targs
                case dargs => dargs
              }

              // encode result
              val resT = typeD(info.typ(fsym.result))
              val targets = fsym.result.outs map (o => freshVar(typeD(info.typ(o.typ)))(src))
              val res = if (targets.size == 1) targets.head else in.Tuple(targets)(src) // put returns into a tuple if necessary


              base match {
                case base: ap.Function =>
                  val fproxy = functionProxyD(base.symb.decl)

                  if (base.symb.isPure) {
                    for {
                      args <- dArgs
                    } yield in.PureFunctionCall(fproxy, args, resT)(src)
                  } else {
                    for {
                      args <- dArgs
                      _ <- declare(targets: _*)
                      _ <- write(in.FunctionCall(targets, fproxy, args)(src))
                    } yield res
                  }

                case base: ap.ReceivedMethod =>
                  val fproxy = methodProxy(base.symb)

                  val dRecv = for {
                    r <- exprD(ctx)(base.recv)
                  } yield applyMemberPathD(r, base.path)(src)

                  if (base.symb.isPure) {
                    for {
                      recv <- dRecv
                      args <- dArgs
                    } yield in.PureMethodCall(recv, fproxy, args, resT)(src)
                  } else {
                    for {
                      recv <- dRecv
                      args <- dArgs
                      _ <- declare(targets: _*)
                      _ <- write(in.MethodCall(targets, recv, fproxy, args)(src))
                    } yield res
                  }

                case base: ap.MethodExpr =>
                  val fproxy = methodProxy(base.symb)

                  // first argument is the receiver, the remaining arguments are the rest
                  val dRecvWithArgs = dArgs map (args => (applyMemberPathD(args.head, base.path)(src), args.tail))

                  if (base.symb.isPure) {
                    for {
                      (recv, args) <- dRecvWithArgs
                    } yield in.PureMethodCall(recv, fproxy, args, resT)(src)
                  } else {
                    for {
                      (recv, args) <- dRecvWithArgs
                      _ <- declare(targets: _*)
                      _ <- write(in.MethodCall(targets, recv, fproxy, args)(src))
                    } yield res
                  }
              }

            case sym => Violation.violation(s"expected symbol with arguments and result, but got $sym")
          }
      }
    }

    def assigneeD(ctx: FunctionContext)(expr: PExpression): Writer[in.Assignee] = {

      val src: Meta = meta(expr)

      info.resolve(expr) match {
        case Some(p: ap.LocalVariable) =>
          unit(in.Assignee.Var(assignableVarD(ctx)(p.id)))
        case Some(p: ap.Deref) =>
          derefD(ctx)(p)(src) map in.Assignee.Pointer
        case Some(p: ap.FieldSelection) =>
          fieldSelectionD(ctx)(p)(src) map in.Assignee.Field

        case p => Violation.violation(s"unexpected ast pattern $p ")
      }
    }

    def addressableD(ctx: FunctionContext)(expr: PExpression): Writer[in.Addressable] = {


      val src: Meta = meta(expr)

      info.resolve(expr) match {
        case Some(p: ap.LocalVariable) =>
          varD(ctx)(p.id) match {
            case r: in.LocalVar.Ref => unit(in.Addressable.Var(r))
            case r => Violation.violation(s"expected variable reference but got $r")
          }
        case Some(p: ap.Deref) =>
          derefD(ctx)(p)(src) map in.Addressable.Pointer
        case Some(p: ap.FieldSelection) =>
          fieldSelectionD(ctx)(p)(src) map in.Addressable.Field

        case p => Violation.violation(s"unexpected ast pattern $p ")
      }
    }

    def exprD(ctx: FunctionContext)(expr: PExpression): Writer[in.Expr] = {

      def go(e: PExpression): Writer[in.Expr] = exprD(ctx)(e)

      val src: Meta = meta(expr)

      val typ: in.Type = typeD(info.typ(expr))

      expr match {
        case NoGhost(noGhost) => noGhost match {
          case PNamedOperand(id) => unit[in.Expr](varD(ctx)(id))

          case n: PDeref => info.resolve(n) match {
            case Some(p: ap.Deref) => derefD(ctx)(p)(src)
            case _ => Violation.violation("cannot desugar pointer type to an expression")
          }

          case PReference(exp) => exp match {
              // go feature
            case c: PCompositeLit =>
              for {
                c <- compositeLitD(ctx)(c)
                co = compositeLitToObject(c)
                v = freshVar(in.PointerT(c.typ))(src)
                _ <- declare(v)
                _ <- write(in.Make(v, co)(src))
              } yield v

            case _ => addressableD(ctx)(exp) map (a => in.Ref(a, in.PointerT(a.op.typ))(src))
          }

          case n: PDot => info.resolve(n) match {
            case Some(p: ap.FieldSelection) => fieldSelectionD(ctx)(p)(src)
            case p => Violation.violation(s"only field selections can be desugared to an expression, but got $p")
          }

          case n: PInvoke =>
            info.resolve(n) match {
              case Some(p: ap.FunctionCall) => functionCallD(ctx)(p)(src)
              case Some(ap: ap.Conversion) => Violation.violation(s"desugarer: conversion $n is not supported")
              case Some(ap: ap.PredicateCall) => Violation.violation(s"cannot desugar a predicate call ($n) to an expression")
              case p => Violation.violation(s"expected function call, predicate call, or conversion, but got $p")
            }

          case PNegation(op) => for {o <- go(op)} yield in.Negation(o)(src)

          case PEquals(left, right) => for {l <- go(left); r <- go(right)} yield in.EqCmp(l, r)(src)
          case PUnequals(left, right) => for {l <- go(left); r <- go(right)} yield in.UneqCmp(l, r)(src)
          case PLess(left, right) => for {l <- go(left); r <- go(right)} yield in.LessCmp(l, r)(src)
          case PAtMost(left, right) => for {l <- go(left); r <- go(right)} yield in.AtMostCmp(l, r)(src)
          case PGreater(left, right) => for {l <- go(left); r <- go(right)} yield in.GreaterCmp(l, r)(src)
          case PAtLeast(left, right) => for {l <- go(left); r <- go(right)} yield in.AtLeastCmp(l, r)(src)

          case PAnd(left, right) => for {l <- go(left); r <- go(right)} yield in.And(l, r)(src)
          case POr(left, right) => for {l <- go(left); r <- go(right)} yield in.Or(l, r)(src)

          case PAdd(left, right) => for {l <- go(left); r <- go(right)} yield in.Add(l, r)(src)
          case PSub(left, right) => for {l <- go(left); r <- go(right)} yield in.Sub(l, r)(src)
          case PMul(left, right) => for {l <- go(left); r <- go(right)} yield in.Mul(l, r)(src)
          case PMod(left, right) => for {l <- go(left); r <- go(right)} yield in.Mod(l, r)(src)
          case PDiv(left, right) => for {l <- go(left); r <- go(right)} yield in.Div(l, r)(src)

          case l: PLiteral => litD(ctx)(l)

          case PUnfolding(acc, op) =>
            val dAcc = specificationD(ctx)(acc).asInstanceOf[in.Access]
            val dOp = pureExprD(ctx)(op)
            unit(in.Unfolding(dAcc, dOp)(src))

          case g: PGhostExpression => ghostExprD(ctx)(g)

          case e => Violation.violation(s"desugarer: $e is not supported")
        }
      }
    }

    def applyMemberPathD(base: in.Expr, path: Vector[MemberPath])(info: Source.Parser.Info): in.Expr = {
      path.foldLeft(base){ case (e, p) => p match {
        case MemberPath.Underlying => e
        case MemberPath.Deref => in.Deref(e)(info)
        case MemberPath.Ref => in.Ref(e)(info)
        case MemberPath.Next(g) => in.FieldRef(e, embeddedDeclD(g.decl))(info)
      }}
    }

    def litD(ctx: FunctionContext)(lit: PLiteral): Writer[in.Expr] = {

      val src: Meta = meta(lit)
      def single[E <: in.Expr](gen: Meta => E): Writer[in.Expr] = unit[in.Expr](gen(src))

      lit match {
        case PIntLit(v)  => single(in.IntLit(v))
        case PBoolLit(b) => single(in.BoolLit(b))
        case PNilLit() => single(in.NilLit())
        case c: PCompositeLit => compositeLitD(ctx)(c)
        case _ => ???
      }
    }

    def compositeLitToObject(lit: in.CompositeLit): in.CompositeObject = lit match {
      case l: in.StructLit => in.CompositeObject.Struct(l)
    }

    def compositeLitD(ctx: FunctionContext)(lit: PCompositeLit): Writer[in.CompositeLit] = lit.typ match {
      case t: PType =>
        val it = typeD(info.typ(t))
        literalValD(ctx)(lit.lit, it)

      case _ => ???
    }

    def underlyingType(t: Type.Type): Type.Type = t match {
      case Type.DeclaredT(d) => underlyingType(info.typ(d.right))
      case _ => t
    }

    sealed trait CompositeKind

    object CompositeKind {
      case class Struct(t: in.Type, st: in.StructT) extends CompositeKind
    }

    def compositeTypeD(t: in.Type): CompositeKind = t match {
      case _ if isStructType(t) => CompositeKind.Struct(t, structType(t).get)
      case _ => Violation.violation(s"expected composite type but got $t")
    }

    def underlyingType(typ: in.Type): in.Type = {
      typ match {
        case t: in.DefinedT => underlyingType(definedTypes(t.name)) // it is contained in the map, since 'typ' was translated
        case _ => typ
      }
    }

    def isStructType(typ: in.Type): Boolean = structType(typ).isDefined

    def structType(typ: in.Type): Option[in.StructT] = underlyingType(typ) match {
      case st: in.StructT => Some(st)
      case _ => None
    }



    def literalValD(ctx: FunctionContext)(lit: PLiteralValue, t: in.Type): Writer[in.CompositeLit] = {
      val src = meta(lit)

      compositeTypeD(t) match {

        case CompositeKind.Struct(it, ist) =>

          val fields = ist.fields

          if (lit.elems.exists(_.key.isEmpty)) {
            // all elements are not keyed
            val wArgs = fields.zip(lit.elems).map{ case (f, PKeyedElement(_, exp)) => exp match {
              case PExpCompositeVal(ev)  => exprD(ctx)(ev)
              case PLitCompositeVal(lv) => literalValD(ctx)(lv, f.typ)
            }}

            for {
              args <- sequence(wArgs)
            } yield in.StructLit(it, args)(src)

          } else { // all elements are keyed
            // maps field names to fields
            val fMap = fields.map(f => nm.inverse(f.name) -> f).toMap
            // maps fields to given value (if one is given)
            val vMap = lit.elems.map{
              case PKeyedElement(Some(PIdentifierKey(key)), exp) =>
                val f = fMap(key.name)
                exp match {
                  case PExpCompositeVal(ev) => f -> exprD(ctx)(ev)
                  case PLitCompositeVal(lv) => f -> literalValD(ctx)(lv, f.typ)
                }

              case _ => Violation.violation("expected identifier as a key")
            }.toMap
            // list of value per field
            val wArgs = fields.map{
              case f if vMap.isDefinedAt(f) => vMap(f)
              case f => unit(in.DfltVal(f.typ)(src))
            }

            for {
              args <- sequence(wArgs)
            } yield in.StructLit(it, args)(src)
          }
      }
    }

    // Type

    var types: Set[in.TopType] = Set.empty


    def registerType[T <: in.TopType](t: T): T = {
      types += t
      t
    }

    var definedTypes: Map[String, in.Type] = Map.empty
    var definedTypesSet: Set[String] = Set.empty

    def registerDefinedType(t: Type.DeclaredT): in.DefinedT = {
      val name = idName(t.decl.left)

      if (!definedTypesSet.contains(name)) {
        definedTypesSet += name
        val newEntry = typeD(info.typ(t.decl.right))
        definedTypes += (name -> newEntry)
      }

      in.DefinedT(name)
    }

    def embeddedTypeD(t: PEmbeddedType): in.Type = t match {
      case PEmbeddedName(typ) => typeD(info.typ(typ))
      case PEmbeddedPointer(typ) => registerType(in.PointerT(typeD(info.typ(typ))))
    }

    def typeD(t: Type): in.Type = t match {
      case Type.VoidType => in.VoidT
      case Type.NilType => in.NilT
      case t: DeclaredT => registerType(registerDefinedType(t))
      case Type.BooleanT => in.BoolT
      case Type.IntT => in.IntT
      case Type.ArrayT(length, elem) => ???
      case Type.SliceT(elem) => ???
      case Type.MapT(key, elem) => ???
      case PointerT(elem) => registerType(in.PointerT(typeD(elem)))
      case Type.ChannelT(elem, mod) => ???

      case Type.StructT(decl) =>
        var fields: List[in.Field] = List.empty

        decl.clauses foreach{
          case NoGhost(PFieldDecls(fs)) => fs foreach (f => fields ::= fieldDeclD(f))
          case NoGhost(e: PEmbeddedDecl) => fields ::= embeddedDeclD(e)
        }

        fields = fields.reverse

        val structName = nm.struct(decl, meta(decl))
        registerType(in.StructT(structName, fields.toVector))

      case Type.FunctionT(args, result) => ???
      case Type.InterfaceT(decl) => ???

      case Type.InternalTupleT(ts) => in.TupleT(ts map typeD)

      case _ => Violation.violation(s"got unexpected type $t")
    }


    // Identifier

    def idName(id: PIdnNode): String = info.regular(id) match {
      case _: st.Function => nm.function(id.name, info.scope(id))
      case _: st.MethodSpec => nm.spec(id.name, info.scope(id))
      case m: st.MethodImpl => nm.method(id.name, m.decl.receiver.typ)
      case _: st.FPredicate => nm.function(id.name, info.scope(id))
      case m: st.MPredicateImpl => nm.method(id.name, m.decl.receiver.typ)
      case _: st.Variable => nm.variable(id.name, info.scope(id))
      case _: st.Embbed | _: st.Field => nm.field(id.name, info.scope(id))
      case _: st.NamedType => nm.typ(id.name, info.scope(id))
      case _ => ???
    }

    def varD(ctx: FunctionContext)(id: PIdnNode): in.Var = {
      require(info.regular(id).isInstanceOf[st.Variable])

      ctx(id) match {
        case Some(v : in.Var) => v
        case Some(_) => violation("expected a variable")
        case None => localVarContextFreeD(id)
      }
    }

    def assignableVarD(ctx: FunctionContext)(id: PIdnNode) : in.AssignableVar = {
      require(info.regular(id).isInstanceOf[st.Variable])

      ctx(id) match {
        case Some(v: in.AssignableVar) => v
        case Some(_) => violation("expected an assignable variable")
        case None => localVarContextFreeD(id)
      }
    }

    def freshVar(typ: in.Type)(info: Source.Parser.Info): in.LocalVar.Val =
      in.LocalVar.Val(nm.fresh, typ)(info)

    def localVarD(ctx: FunctionContext)(id: PIdnNode): in.LocalVar = {
      require(info.regular(id).isInstanceOf[st.Variable]) // TODO: add local check

      ctx(id) match {
        case Some(v: in.LocalVar) => v
        case None => localVarContextFreeD(id)
        case _ => violation("expected local variable")
      }
    }

    def localVarContextFreeD(id: PIdnNode): in.LocalVar = {
      require(info.regular(id).isInstanceOf[st.Variable]) // TODO: add local check

      val src: Meta = meta(id)

      val typ = typeD(info.typ(id))

      if (info.addressableVar(id)) {
        in.LocalVar.Ref(idName(id), typ)(src)
      } else {
        in.LocalVar.Val(idName(id), typ)(src)
      }
    }

    def parameterAsLocalValVar(p: in.Parameter): in.LocalVar.Val = {
      in.LocalVar.Val(p.id, p.typ)(p.info)
    }

    // Miscellaneous

    /** desugars parameter.
      * The second return argument contains an addressable copy, if necessary */
    def inParameterD(p: PParameter, idx: Int): (in.Parameter.In, Option[in.LocalVar]) = p match {
      case NoGhost(noGhost: PActualParameter) =>
        noGhost match {
          case PNamedParameter(id, typ, _) =>
            val param = in.Parameter.In(idName(id), typeD(info.typ(typ)))(meta(p))
            val local = Some(localAlias(localVarContextFreeD(id)))
            (param, local)

          case PUnnamedParameter(typ) =>
            val param = in.Parameter.In(nm.inParam(idx, info.codeRoot(p)), typeD(info.typ(typ)))(meta(p))
            val local = None
            (param, local)
        }
    }

    /** desugars parameter.
      * The second return argument contains an addressable copy, if necessary */
    def outParameterD(p: PParameter, idx: Int): (in.Parameter.Out, Option[in.LocalVar]) = p match {
      case NoGhost(noGhost: PActualParameter) =>
        noGhost match {
          case PNamedParameter(id, typ, _) =>
            val param = in.Parameter.Out(idName(id), typeD(info.typ(typ)))(meta(p))
            val local = Some(localAlias(localVarContextFreeD(id)))
            (param, local)

          case PUnnamedParameter(typ) =>
            val param = in.Parameter.Out(nm.outParam(idx, info.codeRoot(p)), typeD(info.typ(typ)))(meta(p))
            val local = None
            (param, local)
        }
    }

    def receiverD(p: PReceiver): (in.Parameter.In, Option[in.LocalVar]) = p match {
        case PNamedReceiver(id, typ, _) =>
          val param = in.Parameter.In(idName(id), typeD(info.typ(typ)))(meta(p))
          val local = Some(localAlias(localVarContextFreeD(id)))
          (param, local)

        case PUnnamedReceiver(typ) =>
          val param = in.Parameter.In(nm.receiver(info.codeRoot(p)), typeD(info.typ(typ)))(meta(p))
          val local = None
          (param, local)
    }

    def localAlias(internal: in.LocalVar): in.LocalVar = internal match {
      case in.LocalVar.Ref(id, typ) => in.LocalVar.Ref(nm.alias(id), typ)(internal.info)
      case in.LocalVar.Val(id, typ) => in.LocalVar.Val(nm.alias(id), typ)(internal.info)
      case in.LocalVar.Inter(id, typ) => assert(false); ???
    }

    def structClauseD(clause: PStructClause): Vector[in.Field] = clause match {
      case NoGhost(clause: PActualStructClause) => clause match {
        case PFieldDecls(fields) => fields map fieldDeclD
        case d: PEmbeddedDecl => Vector(embeddedDeclD(d))
      }
    }

    def structMemberD(m: st.StructMember): in.Field = m match {
      case st.Field(decl, _)  => fieldDeclD(decl)
      case st.Embbed(decl, _) => embeddedDeclD(decl)
    }

    def embeddedDeclD(decl: PEmbeddedDecl): in.Field =
      in.Field.Ref(idName(decl.id), embeddedTypeD(decl.typ))(meta(decl))

    def fieldDeclD(decl: PFieldDecl): in.Field = {
      val idname = idName(decl.id)
      val infoT = info.typ(decl.typ)
      val td = typeD(infoT)
      in.Field.Ref(idname, td)(meta(decl))
    }


    // Ghost Statement

    def ghostStmtD(ctx: FunctionContext)(stmt: PGhostStatement): Writer[in.Stmt] = {

      def goA(ass: PExpression): Writer[in.Assertion] = assertionD(ctx)(ass)

      val src: Meta = meta(stmt)

      stmt match {
        case PAssert(exp) => for {e <- goA(exp)} yield in.Assert(e)(src)
        case PAssume(exp) => for {e <- goA(exp)} yield in.Assume(e)(src)
        case PInhale(exp) => for {e <- goA(exp)} yield in.Inhale(e)(src)
        case PExhale(exp) => for {e <- goA(exp)} yield in.Exhale(e)(src)
        case PFold(exp)   => for {e <- goA(exp)} yield in.Fold(e.asInstanceOf[in.Access])(src)
        case PUnfold(exp) => for {e <- goA(exp)} yield in.Unfold(e.asInstanceOf[in.Access])(src)
        case PExplicitGhostStatement(actual) => stmtD(ctx)(actual)
        case _ => ???
      }
    }

    // Ghost Expression

    def ghostExprD(ctx: FunctionContext)(expr: PGhostExpression): Writer[in.Expr] = {

      def go(e: PExpression): Writer[in.Expr] = exprD(ctx)(e)

      val src: Meta = meta(expr)

      val typ = typeD(info.typ(expr))

      expr match {
        case POld(op) => for {o <- go(op)} yield in.Old(o)(src)
        case PConditional(cond, thn, els) =>
          for {
            wcond <- go(cond)
            wthn <- go(thn)
            wels <- go(els)
          } yield in.Conditional(wcond, wthn, wels, typ)(src)

        case PImplication(left, right) =>
          for {
            wcond <- go(left)
            wthn <- go(right)
            wels = in.BoolLit(b = true)(src)
          } yield in.Conditional(wcond, wthn, wels, typ)(src)

        case _ => Violation.violation(s"cannot desugar expression to an internal expression, $expr")
      }
    }

    def pureExprD(ctx: FunctionContext)(expr: PExpression): in.Expr = {
      val dExp = exprD(ctx)(expr)
      Violation.violation(dExp.stmts.isEmpty && dExp.decls.isEmpty, s"expected pure expression, but got $expr")
      dExp.res
    }


    // Assertion

    def specificationD(ctx: FunctionContext)(ass: PExpression): in.Assertion = {
      val condition = assertionD(ctx)(ass)
      Violation.violation(condition.stmts.isEmpty && condition.decls.isEmpty, s"assertion is not supported as a condition $ass")
      condition.res
    }

    def preconditionD(ctx: FunctionContext)(ass: PExpression): in.Assertion = {
      specificationD(ctx)(ass)
    }

    def postconditionD(ctx: FunctionContext)(ass: PExpression): in.Assertion = {
      specificationD(ctx)(ass)
    }


    def assertionD(ctx: FunctionContext)(n: PExpression): Writer[in.Assertion] = {

      def goE(e: PExpression): Writer[in.Expr] = exprD(ctx)(e)
      def goA(a: PExpression): Writer[in.Assertion] = assertionD(ctx)(a)

      val src: Meta = meta(n)

      n match {
        case n: PImplication => for {l <- goE(n.left); r <- goA(n.right)} yield in.Implication(l, r)(src)
        case n: PConditional => // TODO: create Conditional Expression in internal ast
          for {
            cnd <- goE(n.cond)
            thn <- goA(n.thn)
            els <- goA(n.els)
          } yield in.SepAnd(in.Implication(cnd, thn)(src), in.Implication(in.Negation(cnd)(src), els)(src))(src)

        case n: PAnd => for {l <- goA(n.left); r <- goA(n.right)} yield in.SepAnd(l, r)(src)

        case n: PAccess => for {e <- accessibleD(ctx)(n.exp)} yield in.Access(e)(src)
        case n: PPredicateAccess => predicateCallD(ctx)(n.pred)

        case n: PInvoke => predicateCallD(ctx)(n)

        case _ => exprD(ctx)(n) map (in.ExprAssertion(_)(src)) // a boolean expression
      }
    }

    def predicateCallD(ctx: FunctionContext)(n: PInvoke): Writer[in.Assertion] = {

      val src: Meta = meta(n)

      info.resolve(n) match {
        case Some(p: ap.PredicateCall) =>
          predicateCallAccD(ctx)(p)(src) map (x => in.Access(in.Accessible.Predicate(x))(src))

        case _ => exprD(ctx)(n) map (in.ExprAssertion(_)(src)) // a boolean expression
      }
    }

    def predicateCallAccD(ctx: FunctionContext)(p: ap.PredicateCall)(src: Meta): Writer[in.PredicateAccess] = {

      val dArgs = p.args map pureExprD(ctx)

      p.predicate match {
        case b: ap.Predicate =>
          val fproxy = fpredicateProxyD(b.symb.decl)
          unit(in.FPredicateAccess(fproxy, dArgs)(src))

        case b: ap.ReceivedPredicate =>
          val dRecv = pureExprD(ctx)(b.recv)
          val dRecvWithPath = applyMemberPathD(dRecv, b.path)(src)
          val proxy = mpredicateProxy(b.symb)
          unit(in.MPredicateAccess(dRecvWithPath, proxy, dArgs)(src))

        case b: ap.PredicateExpr =>
          val dRecvWithPath = applyMemberPathD(dArgs.head, b.path)(src)
          val proxy = mpredicateProxy(b.symb)
          unit(in.MPredicateAccess(dRecvWithPath, proxy, dArgs.tail)(src))
      }
    }



    def accessibleD(ctx: FunctionContext)(acc: PExpression): Writer[in.Accessible] = {

      def goE(e: PExpression): Writer[in.Expr] = exprD(ctx)(e)

      val src: Meta = meta(acc)

      info.resolve(acc) match {
        case Some(p: ap.Deref) =>
          derefD(ctx)(p)(src) map in.Accessible.Pointer
        case Some(p: ap.FieldSelection) =>
          fieldSelectionD(ctx)(p)(src) map in.Accessible.Field
        case Some(p: ap.PredicateCall) =>
          predicateCallAccD(ctx)(p)(src) map (x => in.Accessible.Predicate(x))

        case p => Violation.violation(s"unexpected ast pattern $p ")
      }
    }



//    private def origin(n: PNode): in.Origin = {
//      val start = pom.positions.getStart(n).get
//      val finish = pom.positions.getFinish(n).get
//      val pos = pom.translate(start, finish)
//      val code = pom.positions.substring(start, finish).get
//      in.Origin(code, pos)
//    }

    private def meta(n: PNode): Meta = {
      val start = pom.positions.getStart(n).get
      val finish = pom.positions.getFinish(n).get
      val pos = pom.translate(start, finish)
      val tag = pom.positions.substring(start, finish).get
      Source.Parser.Single(n, Source.Origin(pos, tag))
    }
  }

  private class NameManager {

    private val FRESH_PREFIX = "N"
    private val IN_PARAMETER_PREFIX = "PI"
    private val OUT_PARAMETER_PREFIX = "PO"
    private val RECEIVER_PREFIX = "RECV"
    private val VARIABLE_PREFIX = "V"
    private val FIELD_PREFIX = "A"
    private val COPY_PREFIX = "C"
    private val FUNCTION_PREFIX = "F"
    private val METHODSPEC_PREFIX = "S"
    private val METHOD_PREFIX = "M"
    private val TYPE_PREFIX = "T"
    private val STRUCT_PREFIX = "X"

    private var counter = 0

    private var scopeCounter = 0
    private var scopeMap: Map[PScope, Int] = Map.empty

    private def maybeRegister(s: PScope): Unit = {
      if (!(scopeMap contains s)) {
        scopeMap += (s -> scopeCounter)
        scopeCounter += 1
      }
    }

    private var substitutions: Map[(String, PScope), String] = Map.empty

    private def name(postfix: String)(n: String, s: PScope): String = {
      maybeRegister(s)
      s"${n}_$postfix${scopeMap(s)}" // deterministic
    }

    def variable(n: String, s: PScope): String = name(VARIABLE_PREFIX)(n, s)
    def typ     (n: String, s: PScope): String = name(TYPE_PREFIX)(n, s)
    def field   (n: String, s: PScope): String = name(FIELD_PREFIX)(n, s)
    def function(n: String, s: PScope): String = name(FUNCTION_PREFIX)(n, s)
    def spec    (n: String, s: PScope): String = name(METHODSPEC_PREFIX)(n, s)

    def method  (n: String, t: PMethodRecvType): String = t match {
      case PMethodReceiveName(typ)    => s"${n}_$METHOD_PREFIX${typ.name}"
      case PMethodReceivePointer(typ) => s"${n}_P$METHOD_PREFIX${typ.name}"
    }

    def inverse(n: String): String = n.substring(0, n.lastIndexOf('_'))

    def alias(n: String): String = s"${n}_$COPY_PREFIX$fresh"

    def fresh: String = {
      val f = FRESH_PREFIX + counter
      counter += 1
      f
    }

    def inParam(idx: Int, s: PScope): String = name(IN_PARAMETER_PREFIX)("P" + idx, s)
    def outParam(idx: Int, s: PScope): String = name(OUT_PARAMETER_PREFIX)("P" + idx, s)
    def receiver(s: PScope): String = name(RECEIVER_PREFIX)("R", s)

    private var structCounter: Int = 0
    private var structNames: Map[SourcePosition, String] = Map.empty

    def struct(s: PStructType, m: Meta): String = {
      structNames.getOrElse(m.origin.get.pos, {
        val newName = s"$STRUCT_PREFIX$$$structCounter"
        structCounter += 1
        structNames += m.origin.get.pos -> newName
        newName
      })
    }

  }
}

<|MERGE_RESOLUTION|>--- conflicted
+++ resolved
@@ -20,13 +20,8 @@
     val internalProgram = new Desugarer(program.positions, info).programD(program)
 
     // print internal if set in config
-<<<<<<< HEAD
-    if (config.printInternal()) {
+    if (config.printInternal) {
       val outputFile = OutputUtil.postfixFile(config.inputFiles.head, "internal")
-=======
-    if (config.printInternal) {
-      val outputFile = OutputUtil.postfixFile(config.inputFile, "internal")
->>>>>>> 98a626ff
       FileUtils.writeStringToFile(
         outputFile,
         internalProgram.formatted,
