--- conflicted
+++ resolved
@@ -13,20 +13,15 @@
 
 object Desugar {
 
-<<<<<<< HEAD
-  def desugar(program: PPackage, info: viper.gobra.frontend.info.TypeInfo)(config: Config): in.Program = {
+  def desugar(pkg: PPackage, info: viper.gobra.frontend.info.TypeInfo)(config: Config): in.Program = {
     val importedPrograms = info.context.getContexts map { tI => {
       val typeInfo: viper.gobra.frontend.info.TypeInfo = tI.asInstanceOf[viper.gobra.frontend.info.TypeInfo]
       val importedProgram = typeInfo.tree.originalRoot
       val d = new Desugarer(importedProgram.positions, typeInfo)
-      (d, d.programD(importedProgram, tI.isUsed))
+      (d, d.packageD(importedProgram, tI.isUsed))
     }}
-    val mainDesugarer = new Desugarer(program.positions, info)
-    val internalProgram = combine(mainDesugarer, mainDesugarer.programD(program), importedPrograms)
-=======
-  def desugar(pkg: PPackage, info: viper.gobra.frontend.info.TypeInfo)(config: Config): in.Program = {
-    val internalProgram = new Desugarer(pkg.positions, info).packageD(pkg)
->>>>>>> 991cd143
+    val mainDesugarer = new Desugarer(pkg.positions, info)
+    val internalProgram = combine(mainDesugarer, mainDesugarer.packageD(pkg), importedPrograms)
     config.reporter report DesugaredMessage(config.inputFiles.head, () => internalProgram)
     internalProgram
   }
@@ -143,18 +138,13 @@
 //        proxies += abstraction(from) -> to
     }
 
-<<<<<<< HEAD
     /**
       * Desugars a package with an optional `desugarMember` function indicating whether a particular member should be
       * desugared or skipped
       */
-    def programD(p: PPackage, desugarMember: PMember => Boolean = _ => true): in.Program = {
+    def packageD(p: PPackage, desugarMember: PMember => Boolean = _ => true): in.Program = {
       val consideredDecls = p.declarations.filter(desugarMember)
       val dMembers = consideredDecls.flatMap{
-=======
-    def packageD(p: PPackage): in.Program = {
-      val dMembers = p.declarations.flatMap{
->>>>>>> 991cd143
         case NoGhost(x: PVarDecl) => varDeclGD(x)
         case NoGhost(x: PConstDecl) => constDeclD(x)
         case NoGhost(x: PMethodDecl) => Vector(methodD(x))
