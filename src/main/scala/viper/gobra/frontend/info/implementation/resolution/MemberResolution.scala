--- conflicted
+++ resolved
@@ -164,7 +164,6 @@
 
   def tryMethodLikeLookup(e: PType, id: PIdnUse): Option[(MethodLike, Vector[MemberPath])] = tryMethodLikeLookup(typeType(e), id)
 
-<<<<<<< HEAD
   def tryPackageLookup(importedPkg: ImportT, id: PIdnUse): Option[(Entity, Vector[MemberPath])] = {
     def parseAndTypeCheck(importedPkg: ImportT): Either[Vector[VerifierError], ExternalTypeInfo] = {
       val pkgName = importedPkg.decl.pkg
@@ -202,26 +201,6 @@
       // check if package was already parsed, otherwise do parsing and type checking:
       val cachedInfo = context.getTypeInfo(importedPkg.decl.pkg)
       cachedInfo.getOrElse(parseAndTypeCheck(importedPkg)).left.map(createImportError)
-=======
-  def tryPackageLookup(importedPkg: ImportT, id: PIdnUse): Option[(Regular, Vector[MemberPath])] = {
-    def getTypeChecker(importedPkg: ImportT): Option[ExternalTypeInfo] = {
-      // check if package was already parsed:
-      val pkgName = importedPkg.decl.pkg
-      context.getTypeInfo(pkgName).map(Some(_)).getOrElse {
-        val pkgFiles = PackageResolver.resolve(pkgName, config.includeDirs)
-        if (pkgFiles.nonEmpty) {
-          (for {
-            parsedProgram <- Parser.parse(pkgFiles, specOnly = true)(config)
-            // TODO maybe don't check whole file but only members that are actually used/imported
-            // By parsing only declarations and their specification, there shouldn't be much left to type check anyways
-            // Info.check would probably need some restructuring to type check only certain members
-            typeChecker <- Info.check(parsedProgram, context)(config)
-            // store typeChecker for reuse:
-            _ = context.addPackage(typeChecker)
-          } yield Some(typeChecker)).getOrElse(None)
-        } else None
-      }
->>>>>>> 3fde545e
     }
 
     val foreignPkgResult = for {
