--- conflicted
+++ resolved
@@ -142,25 +142,15 @@
 
     case e: PNew =>
       if (isEnclosingGhost(e)) {
-<<<<<<< HEAD
-        Violation.violation(exprType(e).isInstanceOf[GhostPointerT], s"All memory allocated within ghost code must be located on the ghost heap")
-      } else {
-        Violation.violation(exprType(e).isInstanceOf[ActualPointerT], s"All memory allocated within actual code must be located on the actual heap")
-=======
         Violation.violation(exprType(e).isInstanceOf[GhostPointerT], s"Cannot allocate non-ghost memory in ghost code.")
       } else {
         Violation.violation(exprType(e).isInstanceOf[ActualPointerT], s"Cannot allocate ghost memory in non-ghost code.")
->>>>>>> 6fb29818
       }
       noMessages
 
     case e: PMake => (e, isEnclosingGhost(e)) match {
       case (PMake(_: PGhostSliceType, _), true)  => noMessages
-<<<<<<< HEAD
-      case (_, true) => error(e, "Allocating memory within ghost code is forbidden")
-=======
       case (_, true) => error(e, "Allocating memory with make within ghost code is forbidden")
->>>>>>> 6fb29818
       case (PMake(_, args), false) => error(
         e,
         "ghost error: make expressions may not contain ghost expressions",
