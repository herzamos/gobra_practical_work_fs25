--- conflicted
+++ resolved
@@ -7,15 +7,10 @@
 package viper.gobra.frontend.info.implementation.typing.ghost
 
 import org.bitbucket.inkytonik.kiama.util.Messaging.{Messages, error, noMessages}
-<<<<<<< HEAD
-import viper.gobra.ast.frontend.{AstPattern => ap, _}
-import viper.gobra.frontend.info.base.SymbolTable._
-=======
 import viper.gobra.ast.frontend._
 import viper.gobra.frontend.info.base.SymbolTable.{BuiltInFPredicate, BuiltInFunction, BuiltInMPredicate, BuiltInMethod, Constant, DomainFunction, Embbed, Field, Function, Label, Method, Predicate, Variable}
 import viper.gobra.frontend.info.base.Type.{ArrayT, AssertionT, BooleanT, GhostCollectionType, GhostUnorderedCollectionType, IntT, MultisetT, OptionT, PermissionT, SequenceT, SetT, Single, SortT, Type}
 import viper.gobra.ast.frontend.{AstPattern => ap}
->>>>>>> 0c8b3e19
 import viper.gobra.frontend.info.base.Type
 import viper.gobra.frontend.info.base.Type._
 import viper.gobra.frontend.info.implementation.TypeInfoImpl
@@ -317,16 +312,7 @@
 
       // Might change at some point
       case n: PInvoke => (exprOrType(n.base), resolve(n)) match {
-<<<<<<< HEAD
-        case (Right(_), Some(c: ap.Conversion)) =>
-          c.typ match {
-            case PPermissionType() => n.args forall go
-            case _: PIntegerType => n.args forall go
-            case _ => false
-          }
-=======
         case (Right(_), Some(p: ap.Conversion)) => p.arg forall go
->>>>>>> 0c8b3e19
         case (Left(callee), Some(p: ap.FunctionCall)) => go(callee) && p.args.forall(go)
         case (Left(_), Some(_: ap.PredicateCall)) => !strong
         case (Left(_), Some(_: ap.PredExprInstance)) => !strong
