// This Source Code Form is subject to the terms of the Mozilla Public
// License, v. 2.0. If a copy of the MPL was not distributed with this
// file, You can obtain one at http://mozilla.org/MPL/2.0/.
//
// Copyright (c) 2011-2020 ETH Zurich.

package viper.gobra

import java.nio.file.{Files, Path}

import com.typesafe.scalalogging.StrictLogging
import viper.gobra.ast.frontend.PPackage
import viper.gobra.ast.internal.Program
import viper.gobra.ast.internal.transform.OverflowChecksTransform
import viper.gobra.backend.BackendVerifier
import viper.gobra.frontend.info.{Info, TypeInfo}
import viper.gobra.frontend.{Config, Desugar, Parser, ScallopGobraConfig}
import viper.gobra.reporting.{AppliedInternalTransformsMessage, BackTranslator, CopyrightReport, VerifierError, VerifierResult}
import viper.gobra.translator.Translator
import viper.gobra.util.Violation.LogicException
import viper.gobra.util.{DefaultGobraExecutionContext, GobraExecutionContext}
import viper.silver.{ast => vpr}

import scala.concurrent.duration.Duration
import scala.concurrent.{Await, Future}


object GoVerifier {

  val copyright = "(c) Copyright ETH Zurich 2012 - 2020"

  val name = "Gobra"

  val rootLogger = "viper.gobra"

  val version: String = {
    val buildRevision = BuildInfo.git("revision")
    val buildBranch = BuildInfo.git("branch")
    val buildVersion = s"$buildRevision${if (buildBranch == "master") "" else s"@$buildBranch"}"

    s"${BuildInfo.projectVersion} ($buildVersion)"
  }
}

trait GoVerifier {

  def name: String = {
    this.getClass.getSimpleName
  }

  def verify(config: Config)(executor: GobraExecutionContext): Future[VerifierResult] = {
    verify(config.inputFiles, config)(executor)
  }

  protected[this] def verify(input: Vector[Path], config: Config)(executor: GobraExecutionContext): Future[VerifierResult]
}

trait GoIdeVerifier {
  protected[this] def verifyAst(config: Config, ast: vpr.Program, backtrack: BackTranslator.BackTrackInfo)(executor: GobraExecutionContext): Future[VerifierResult]
}

class Gobra extends GoVerifier with GoIdeVerifier {

  override def verify(input: Vector[Path], config: Config)(executor: GobraExecutionContext): Future[VerifierResult] = {
    // directly declaring the parameter implicit somehow does not work as the compiler is unable to spot the inheritance
    implicit val _executor: GobraExecutionContext = executor

    val task = Future {

      val finalConfig = getAndMergeInFileConfig(config)

      config.reporter report CopyrightReport(s"${GoVerifier.name} ${GoVerifier.version}\n${GoVerifier.copyright}")

      for {
        parsedPackage <- performParsing(input, finalConfig)
        typeInfo <- performTypeChecking(parsedPackage, finalConfig)
        program <- performDesugaring(parsedPackage, typeInfo, finalConfig)
        program <- performInternalTransformations(program, finalConfig)
        viperTask <- performViperEncoding(program, finalConfig)
      } yield (viperTask, finalConfig)
    }

    task.flatMap{
      case Left(Vector()) => Future(VerifierResult.Success)
      case Left(errors)   => Future(VerifierResult.Failure(errors))
      case Right((job, finalConfig)) => verifyAst(finalConfig, job.program, job.backtrack)(executor)
    }
  }

  override def verifyAst(config: Config, ast: vpr.Program, backtrack: BackTranslator.BackTrackInfo)(executor: GobraExecutionContext): Future[VerifierResult] = {
    // directly declaring the parameter implicit somehow does not work as the compiler is unable to spot the inheritance
    implicit val _executor: GobraExecutionContext = executor
    val viperTask = BackendVerifier.Task(ast, backtrack)
    performVerification(viperTask, config)
      .map(BackTranslator.backTranslate(_)(config))
  }

  private val inFileConfigRegex = """##\((.*)\)""".r

  /**
    * Parses all inputFiles given in the current config for in-file command line options (wrapped with "## (...)")
    * These in-file command options get combined for all files and passed to ScallopGobraConfig.
    * The current config merged with the newly created config is then returned
    */
  def getAndMergeInFileConfig(config: Config): Config = {
<<<<<<< HEAD
    val inFileConfigStrings = config.inputFiles.flatMap(path => {
      val content = Files.readString(path)
      for (m <- inFileConfigRegex.findAllMatchIn(content)) yield m.group(1)
    })

    // our current "merge" strategy for potentially different, duplicate, or even contradicting configurations is to concatenate them:
    val args = inFileConfigStrings.flatMap(configString => configString.split(" "))
    // input files are mandatory, therefore we take the inputFiles from the old config:
    val fullArgs = (args :+ "-i") ++ config.inputFiles.map(_.toString)
    val inFileConfig = new ScallopGobraConfig(fullArgs).config
    config.merge(inFileConfig)
=======
    val inFileConfigs = config.inputFiles.flatMap(file => {
      val bufferedSource = Source.fromFile(file)
      val content = bufferedSource.mkString
      val configs = for (m <- inFileConfigRegex.findAllMatchIn(content)) yield m.group(1)
      bufferedSource.close()
      if (configs.isEmpty) {
        None
      } else {
        // our current "merge" strategy for potentially different, duplicate, or even contradicting configurations is to concatenate them:
        val args = configs.flatMap(configString => configString.split(" ")).toList
        // input files are mandatory, therefore we take the inputFiles from the old config:
        val fullArgs = (args :+ "-i") ++ config.inputFiles.map(_.getPath)
        val inFileConfig = new ScallopGobraConfig(fullArgs).config
        // modify all relative includeDirs such that they are resolved relatively to the current file:
        val resolvedConfig = inFileConfig.copy(includeDirs = inFileConfig.includeDirs.map(
          includeDir => file.toPath.getParent.resolve(includeDir.toPath).toFile))
        Some(resolvedConfig)
      }
    })

    // start with original config `config` and merge in every in file config:
    inFileConfigs.foldLeft(config){ case (oldConfig, fileConfig) => oldConfig.merge(fileConfig) }
>>>>>>> fa43dc3a
  }

  private def performParsing(input: Vector[Path], config: Config): Either[Vector[VerifierError], PPackage] = {
    if (config.shouldParse) {
      Parser.parse(input)(config)
    } else {
      Left(Vector())
    }
  }

  private def performTypeChecking(parsedPackage: PPackage, config: Config): Either[Vector[VerifierError], TypeInfo] = {
    if (config.shouldTypeCheck) {
      Info.check(parsedPackage)(config)
    } else {
      Left(Vector())
    }
  }

  private def performDesugaring(parsedPackage: PPackage, typeInfo: TypeInfo, config: Config): Either[Vector[VerifierError], Program] = {
    if (config.shouldDesugar) {
      Right(Desugar.desugar(parsedPackage, typeInfo)(config))
    } else {
      Left(Vector())
    }
  }

  /**
    * Applies transformations to programs in the internal language. Currently, only adds overflow checks but it can
    * be easily extended to perform more transformations
    */
  private def performInternalTransformations(program: Program, config: Config): Either[Vector[VerifierError], Program] = {
    if (config.checkOverflows) {
      val result = OverflowChecksTransform.transform(program)
      config.reporter report AppliedInternalTransformsMessage(config.inputFiles.head, () => result)
      Right(result)
    } else {
      Right(program)
    }
  }

  private def performViperEncoding(program: Program, config: Config): Either[Vector[VerifierError], BackendVerifier.Task] = {
    if (config.shouldViperEncode) {
      Right(Translator.translate(program)(config))
    } else {
      Left(Vector())
    }
  }

  private def performVerification(viperTask: BackendVerifier.Task, config: Config)(implicit executor: GobraExecutionContext): Future[BackendVerifier.Result] = {
    if (config.shouldVerify) {
      BackendVerifier.verify(viperTask)(config)
    } else {
      Future(BackendVerifier.Success)
    }
  }
}



class GobraFrontend {

  def createVerifier(): GoVerifier = {
    new Gobra
  }
}

object GobraRunner extends GobraFrontend with StrictLogging {
  def main(args: Array[String]): Unit = {
    try {
      val scallopGobraconfig = new ScallopGobraConfig(args.toSeq)
      val config = scallopGobraconfig.config
      val nThreads = Math.max(DefaultGobraExecutionContext.minimalThreadPoolSize, Runtime.getRuntime.availableProcessors())
      val executor: GobraExecutionContext = new DefaultGobraExecutionContext(nThreads)
      val verifier = createVerifier()
      val resultFuture = verifier.verify(config)(executor)
      val result = Await.result(resultFuture, Duration.Inf)

      result match {
        case VerifierResult.Success =>
          logger.info(s"${verifier.name} found no errors")
          sys.exit(0)
        case VerifierResult.Failure(errors) =>
          logger.error(s"${verifier.name} has found ${errors.length} error(s):")
          errors foreach (e => logger.error(s"\t${e.formattedMessage}"))
          sys.exit(1)
      }
    } catch {
      case e: LogicException =>
        logger.error("An assumption was violated during execution.")
        logger.error(e.getLocalizedMessage, e)
        sys.exit(1)
      case e: Exception =>
        logger.error("An unknown Exception was thrown.")
        logger.error(e.getLocalizedMessage, e)
        sys.exit(1)
    }

  }
}<|MERGE_RESOLUTION|>--- conflicted
+++ resolved
@@ -103,42 +103,26 @@
     * The current config merged with the newly created config is then returned
     */
   def getAndMergeInFileConfig(config: Config): Config = {
-<<<<<<< HEAD
-    val inFileConfigStrings = config.inputFiles.flatMap(path => {
+    val inFileConfigs = config.inputFiles.flatMap(path => {
       val content = Files.readString(path)
-      for (m <- inFileConfigRegex.findAllMatchIn(content)) yield m.group(1)
-    })
-
-    // our current "merge" strategy for potentially different, duplicate, or even contradicting configurations is to concatenate them:
-    val args = inFileConfigStrings.flatMap(configString => configString.split(" "))
-    // input files are mandatory, therefore we take the inputFiles from the old config:
-    val fullArgs = (args :+ "-i") ++ config.inputFiles.map(_.toString)
-    val inFileConfig = new ScallopGobraConfig(fullArgs).config
-    config.merge(inFileConfig)
-=======
-    val inFileConfigs = config.inputFiles.flatMap(file => {
-      val bufferedSource = Source.fromFile(file)
-      val content = bufferedSource.mkString
       val configs = for (m <- inFileConfigRegex.findAllMatchIn(content)) yield m.group(1)
-      bufferedSource.close()
       if (configs.isEmpty) {
         None
       } else {
         // our current "merge" strategy for potentially different, duplicate, or even contradicting configurations is to concatenate them:
         val args = configs.flatMap(configString => configString.split(" ")).toList
         // input files are mandatory, therefore we take the inputFiles from the old config:
-        val fullArgs = (args :+ "-i") ++ config.inputFiles.map(_.getPath)
+        val fullArgs = (args :+ "-i") ++ config.inputFiles.map(_.toString)
         val inFileConfig = new ScallopGobraConfig(fullArgs).config
         // modify all relative includeDirs such that they are resolved relatively to the current file:
         val resolvedConfig = inFileConfig.copy(includeDirs = inFileConfig.includeDirs.map(
-          includeDir => file.toPath.getParent.resolve(includeDir.toPath).toFile))
+          includeDir => path.getParent.resolve(includeDir)))
         Some(resolvedConfig)
       }
     })
 
     // start with original config `config` and merge in every in file config:
     inFileConfigs.foldLeft(config){ case (oldConfig, fileConfig) => oldConfig.merge(fileConfig) }
->>>>>>> fa43dc3a
   }
 
   private def performParsing(input: Vector[Path], config: Config): Either[Vector[VerifierError], PPackage] = {
