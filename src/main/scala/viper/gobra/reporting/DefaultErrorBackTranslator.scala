--- conflicted
+++ resolved
@@ -105,18 +105,20 @@
     // errors regarding wellformedness, termination, magic wands, and heuristics are currently not transformed
     case vprerr.AssignmentFailed(Source(info), reason, _) =>
       AssignmentError(info) dueTo translate(reason)
-<<<<<<< HEAD
-    case vprerr.PostconditionViolated(Source(info), _, reason, _) =>
-      info.origin match {
-        case origin: AnnotatedOrigin => origin.annotation match {
-          case OverflowCheckAnnotation => OverflowError(info) dueTo translate(reason)
-          case _ => ???
-        }
-        case _ => PostconditionError(info) dueTo translate(reason)
-      }
-
+    case vprerr.CallFailed(Source(info), reason, _) =>
+      CallError(info) dueTo translate(reason)
     case vprerr.PreconditionInCallFalse(Source(info), reason, _) =>
       PreconditionError(info) dueTo translate(reason)
+    case vprerr.PreconditionInAppFalse(Source(info), reason, _) =>
+      PreconditionError(info) dueTo translate(reason)
+    case vprerr.ExhaleFailed(Source(info), reason, _) =>
+      ExhaleError(info) dueTo translate(reason)
+    case vprerr.InhaleFailed(Source(info), reason, _) =>
+      InhaleError(info) dueTo translate(reason)
+    case vprerr.IfFailed(Source(info), reason, _) =>
+      IfError(info) dueTo translate(reason)
+    case vprerr.WhileFailed(Source(info), reason, _) =>
+      ForLoopError(info) dueTo translate(reason)
     case vprerr.AssertFailed(Source(info), reason, _) =>
       info.origin match {
         case origin: AnnotatedOrigin =>
@@ -127,26 +129,14 @@
         case _ =>
           AssertError(info) dueTo translate(reason)
       }
-=======
-    case vprerr.CallFailed(Source(info), reason, _) =>
-      CallError(info) dueTo translate(reason)
-    case vprerr.PreconditionInCallFalse(Source(info), reason, _) =>
-      PreconditionError(info) dueTo translate(reason)
-    case vprerr.PreconditionInAppFalse(Source(info), reason, _) =>
-      PreconditionError(info) dueTo translate(reason)
->>>>>>> 9258744f
-    case vprerr.ExhaleFailed(Source(info), reason, _) =>
-      ExhaleError(info) dueTo translate(reason)
-    case vprerr.InhaleFailed(Source(info), reason, _) =>
-      InhaleError(info) dueTo translate(reason)
-    case vprerr.IfFailed(Source(info), reason, _) =>
-      IfError(info) dueTo translate(reason)
-    case vprerr.WhileFailed(Source(info), reason, _) =>
-      ForLoopError(info) dueTo translate(reason)
-    case vprerr.AssertFailed(Source(info), reason, _) =>
-      AssertError(info) dueTo translate(reason)
     case vprerr.PostconditionViolated(Source(info), _, reason, _) =>
-      PostconditionError(info) dueTo translate(reason)
+      info.origin match {
+        case origin: AnnotatedOrigin => origin.annotation match {
+          case OverflowCheckAnnotation => OverflowError(info) dueTo translate(reason)
+          case _ => ???
+        }
+        case _ => PostconditionError(info) dueTo translate(reason)
+      }
     case vprerr.FoldFailed(Source(info), reason, _) =>
       FoldError(info) dueTo translate(reason)
     case vprerr.UnfoldFailed(Source(info), reason, _) =>
@@ -155,7 +145,6 @@
       LoopInvariantPreservationError(info) dueTo translate(reason)
     case vprerr.LoopInvariantNotEstablished(Source(info), reason, _) =>
       LoopInvariantEstablishmentError(info) dueTo translate(reason)
-
 
     // Wytse (2020-05-22):
     // It appears that Viper sometimes negates conditions
