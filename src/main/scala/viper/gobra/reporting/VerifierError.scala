// This Source Code Form is subject to the terms of the Mozilla Public
// License, v. 2.0. If a copy of the MPL was not distributed with this
// file, You can obtain one at http://mozilla.org/MPL/2.0/.
//
// Copyright (c) 2011-2020 ETH Zurich.

package viper.gobra.reporting

import viper.gobra.ast.frontend
import viper.gobra.ast.frontend.{PReceive, PSendStmt}
import viper.gobra.util.Violation.violation
import viper.silver.ast.SourcePosition

sealed trait VerifierError {
  def position: Option[SourcePosition]
  def message: String
  def id: String

  def formattedMessage: String = position match {
    case Some(pos) => s"<${pos.line}:${pos.column}> $message"
    case _ => message
  }

  override def toString: String = formattedMessage

  var cached: Boolean = false
}

case class NotFoundError(message: String) extends VerifierError {
  val position: Option[SourcePosition] = None
  val id = "not_found_error"
}

case class ParserError(message: String, position: Option[SourcePosition]) extends VerifierError {
  val id = "parser_error"
}

case class TypeError(message: String, position: Option[SourcePosition]) extends VerifierError {
  val id = "type_error"
}

case class CyclicImportError(message: String) extends VerifierError {
  val position: Option[SourcePosition] = None
  val id = "cyclic_import_error"
}

case class DiamondError(message: String) extends VerifierError {
  val position: Option[SourcePosition] = None
  val id = "diamond_error"
}


sealed trait VerificationError extends VerifierError {

  def info: Source.Verifier.Info

  override def position: Option[SourcePosition] = Some(info.origin.pos)

  def localId: String
  def localMessage: String

  override def id: String = (localId :: reasons.map(_.id)).mkString(":")

  override def message: String = {
    val reasonsMsg = if (reasons.nonEmpty) s"\n${reasons.mkString("\n")}" else ""
    val detailsMsg = if (details.nonEmpty) s"\n${details.mkString("\n")}" else ""

    s"$localMessage. $reasonsMsg$detailsMsg"
  }

  protected var _reasons: List[VerificationErrorReason] = List.empty

  def reasons: List[VerificationErrorReason] = _reasons

  def dueTo(reasonToAppend: VerificationErrorReason): VerificationError = {
    _reasons ::= reasonToAppend
    this
  }

  def dueTo(reasonToAppend: Option[VerificationErrorReason]): VerificationError = reasonToAppend match {
    case Some(reason) => dueTo(reason)
    case None => this
  }

  protected var _details: List[VerificationErrorClarification] = List.empty

  def details: List[VerificationErrorClarification] = _details

  def withDetail(detailToAppend: VerificationErrorClarification): VerificationError = {
    _details ::= detailToAppend
    this
  }

  def withDetail(detailToAppend: Option[VerificationErrorClarification]): VerificationError = detailToAppend match {
    case Some(detail) => withDetail(detail)
    case None => this
  }
}

abstract class ErrorExtension(error: VerificationError) extends VerificationError {
  def extensionMessage: String
  def extensionId: String

  override def localId: String = s"$extensionId:${error.localId}"
  override def localMessage: String = s"$extensionMessage. ${error.localMessage}"
  override def info: Source.Verifier.Info = error.info
  override def reasons: List[VerificationErrorReason] = super.reasons ::: error.reasons
  override def details: List[VerificationErrorClarification] = super.details ::: error.details
}

case class UncaughtError(viperError: viper.silver.verifier.VerificationError) extends VerificationError {
  val infoOpt: Option[Source.Verifier.Info] = Source.unapply(viperError.offendingNode)
  override def info: Source.Verifier.Info = violation("Uncaught errors do not have a Gobra source.")
  override def position: Option[SourcePosition] = infoOpt.map(_.origin.pos)
  override def localId: String = "uncaught_error"
  override def localMessage: String =
    s"""
       |Encountered an unexpected Viper error. This is a bug. The following information is for debugging purposes:
       |  ${viperError.readableMessage}
       |    error is ${viperError.getClass.getSimpleName}
       |    error offending node = ${viperError.offendingNode}
       |    error offending node src = ${Source.unapply(viperError.offendingNode)}
       |    reason is ${viperError.reason.getClass.getSimpleName}
       |    reason offending node = ${viperError.reason.offendingNode}
       |    reason offending node src = ${Source.unapply(viperError.reason.offendingNode)}
        """.stripMargin
}

case class AssignmentError(info: Source.Verifier.Info) extends VerificationError {
  override def localId: String = "assignment_error"
  override def localMessage: String = "Assignment might fail"
}

case class TypeAssertionError(info: Source.Verifier.Info) extends VerificationError {
  override def localId: String = "type_assertion_error"
  override def localMessage: String = "Type assertion might fail"
}

case class ComparisonError(info: Source.Verifier.Info) extends VerificationError {
  override def localId: String = "comparison_error"
  override def localMessage: String = "Comparison might panic"
}

case class CallError(info: Source.Verifier.Info) extends VerificationError {
  override def localId: String = "call_error"
  override def localMessage: String = "Call might fail"
}

case class PostconditionError(info: Source.Verifier.Info) extends VerificationError {
  override def localId: String = "postcondition_error"
  override def localMessage: String = "Postcondition might not hold"
}

case class PreconditionError(info: Source.Verifier.Info) extends VerificationError {
  override def localId: String = "precondition_error"
  override def localMessage: String = s"Precondition of call ${info.trySrc[frontend.PInvoke](" ")}might not hold"
}

case class AssertError(info: Source.Verifier.Info) extends VerificationError {
  override def localId: String = "assert_error"
  override def localMessage: String = "Assert might fail"
}

case class ExhaleError(info: Source.Verifier.Info) extends VerificationError {
  override def localId: String = "exhale_error"
  override def localMessage: String = "Exhale might fail"
}

case class InhaleError(info: Source.Verifier.Info) extends VerificationError {
  override def localId: String = "inhale_error"
  override def localMessage: String = "Inhale might fail"
}

case class FoldError(info: Source.Verifier.Info) extends VerificationError {
  override def localId: String = "fold_error"
  override def localMessage: String = "Fold might fail"
}

case class UnfoldError(info: Source.Verifier.Info) extends VerificationError {
  override def localId: String = "unfold_error"
  override def localMessage: String = "Unfold might fail"
}

case class LoopInvariantPreservationError(info: Source.Verifier.Info) extends VerificationError {
  override def localId: String = "invariant_preservation_error"
  override def localMessage: String = "Loop invariant might not be preserved"
}

case class LoopInvariantEstablishmentError(info: Source.Verifier.Info) extends VerificationError {
  override def localId: String = "invariant_establishment_error"
  override def localMessage: String = "Loop invariant might not be established"
}

case class LoopInvariantNotWellFormedError(info: Source.Verifier.Info) extends VerificationError {
  override def localId: String = "invariant_not_well_formed"
  override def localMessage: String = "Loop invariant is not well-formed"
}

case class MethodContractNotWellFormedError(info: Source.Verifier.Info) extends VerificationError {
  override def localId: String = "contract_not_well_formed"
  override def localMessage: String = "Method contract is not well-formed"
}

case class PredicateNotWellFormedError(info: Source.Verifier.Info) extends VerificationError {
  override def localId: String = "predicate_not_well_defined"
  override def localMessage: String = "Predicate body is not well-formed"
}

case class PureFunctionNotWellFormedError(info: Source.Verifier.Info) extends VerificationError {
  override def localId: String = "pure_function_not_well_defined"
  override def localMessage: String = "The pure function is not well-formed"
}

case class ImpreciseContractNotWellFormedError(info: Source.Verifier.Info) extends VerificationError {
  override def localId: String = "imprecise_contract_not_well_formed"
  override def localMessage: String  ="Contract is not well-formed"
}

case class IfError(info: Source.Verifier.Info) extends VerificationError {
  override def localId: String = "conditional_error"
  override def localMessage: String = "Conditional statement might fail"
}

case class ForLoopError(info: Source.Verifier.Info) extends VerificationError {
  override def localId: String = "for_loop_error"
  override def localMessage: String = "For loop statement might fail"
}

case class OverflowError(info: Source.Verifier.Info) extends VerificationError {
  override def localId: String = "integer_overflow_error"
  override def localMessage: String = "Expression may cause integer overflow"
}

<<<<<<< HEAD
=======
case class ArrayMakePreconditionError(info: Source.Verifier.Info) extends VerificationError {
  override def localId: String = "make_precondition_error"
  override def localMessage: String = s"The provided length might not be smaller or equals to the provided capacity, or length and capacity might not be non-negative"
}

case class ChannelMakePreconditionError(info: Source.Verifier.Info) extends VerificationError {
  override def localId: String = "make_precondition_error"
  override def localMessage: String = s"The provided length to ${info.origin.tag.trim} might be negative"
}

case class GeneratedImplementationProofError(subT: String, superT: String, error: VerificationError) extends ErrorExtension(error) {
  override def extensionId: String = "generated_implementation_proof"
  override def extensionMessage: String = s"Generated implementation proof ($subT implements $superT) failed"
  override def localMessage: String = error match {
    case _: PreconditionError => s"$extensionMessage. Precondition of call to implementation method might not hold"
    case _: PostconditionError => s"$extensionMessage. Postcondition of interface method might not hold"
    case _ => super.localMessage
  }
}

case class ChannelReceiveError(info: Source.Verifier.Info) extends VerificationError {
  override def localId: String = "receive_error"
  override def localMessage: String = s"The receive expression ${info.trySrc[PReceive](" ")}might fail"
}

case class ChannelSendError(info: Source.Verifier.Info) extends VerificationError {
  override def localId: String = "send_error"
  override def localMessage: String = s"The receive expression ${info.trySrc[PSendStmt](" ")}might fail"
}



>>>>>>> 0c8b3e19
sealed trait VerificationErrorReason {
  def id: String
  def message: String
  override def toString: String = message
}

case class UncaughtReason(viperReason: viper.silver.verifier.ErrorReason) extends VerificationErrorReason {
  override def id: String = "uncaught_reason"
  override def message: String =
    s"""
       |Encountered an unexpected Viper reason. This is a bug. The following information is for debugging purposes:
       |  ${viperReason.readableMessage}
       |    error is ${viperReason.getClass.getSimpleName}
       |    error offending node = ${viperReason.offendingNode}
       |    error offending node src = ${Source.unapply(viperReason.offendingNode)}
        """.stripMargin
}

case class InsufficientPermissionError(info: Source.Verifier.Info) extends VerificationErrorReason {
  override def id: String = "permission_error"
  override def message: String = s"permission to ${info.origin.tag.trim} might not suffice"
}

case class InsufficientPermissionFromTagError(tag: String) extends VerificationErrorReason {
  override def id: String = "permission_error"
  override def message: String = s"permission to $tag might not suffice"
}

case class AssertionFalseError(info: Source.Verifier.Info) extends VerificationErrorReason {
  override def id: String = "assertion_error"
  override def message: String = s"Assertion ${info.origin.tag.trim} might not hold"
}

case class SeqIndexExceedsLengthError(node: Source.Verifier.Info, index: Source.Verifier.Info) extends VerificationErrorReason {
  override def id: String = "seq_index_exceeds_length_error"
  override def message: String = s"Index ${index.origin.tag.trim} into ${node.origin.tag.trim} might exceed sequence length"
}

case class SeqIndexNegativeError(node: Source.Verifier.Info, index: Source.Verifier.Info) extends VerificationErrorReason {
  override def id: String = "seq_index_negative_error"
  override def message: String = s"Index ${index.origin.tag.trim} into ${node.origin.tag.trim} might be negative"
}

case class MapKeyNotContained(node: Source.Verifier.Info, index: Source.Verifier.Info) extends VerificationErrorReason {
  override def id: String = "map_key_not_contained"
  override def message: String = s"Key ${index.origin.tag.trim} might not be contained in ${node.origin.tag.trim}"
}

case class MakePreconditionReason(info: Source.Verifier.Info) extends VerificationErrorReason {
  override def id: String = "make_precondition_reason"
  override def message: String = s"The provided length might not be smaller or equals to the provided capacity, or length and capacity might not be non-negative"
}

case class KeyNotComparableReason(info: Source.Verifier.Info) extends VerificationErrorReason {
  override def id: String = "key_not_comparable_reason"
  override def message: String = s"Key in ${info.origin.tag.trim} is not comparable"
}

// João, 06/03/2021: unlike the other subtypes of VerificationErrorReason, DivisionByZeroReason has an Optional argument.
// This has to do with the fact that, in our tests, there are cases where a division by zero occurs but we cannot retrieve
// a corresponding Source.Verifier.Info. E.g. src/test/resources/regressions/features/fractional_permissions/fields/fail3.gobra
case class DivisionByZeroReason(node: Option[Source.Verifier.Info]) extends VerificationErrorReason {
  override def id: String = "division_by_zero"
  override def message: String = s"Divisor ${node.map(_.origin.tag.trim).getOrElse("expression")} might be zero"
}

case class OverflowErrorReason(node: Source.Verifier.Info) extends VerificationErrorReason {
  override def id: String = "integer_overflow_error"
  override def message: String = s"Expression ${node.origin.tag.trim} might cause integer overflow"
}

case class DynamicValueNotASubtypeReason(node: Source.Verifier.Info) extends VerificationErrorReason {
  override def id: String = "failed_type_assertion"
  override def message: String = s"Dynamic value might not be a subtype of the target type."
}

case class SafeTypeAssertionsToInterfaceNotSucceedingReason(node: Source.Verifier.Info) extends VerificationErrorReason {
  override def id: String = "failed_safe_type_assertion"
  override def message: String = s"The type assertion ${node.origin.tag.trim} might fail. Safe type assertions to interfaces must succeed."
}

case class ComparisonOnIncomparableInterfaces(node: Source.Verifier.Info) extends VerificationErrorReason {
  override def id: String = "incomparable_error"
  override def message: String = s"Both operands of ${node.origin.tag.trim} might not have comparable values."
}

case class SynthesizedAssertionFalseError(info: Source.Verifier.Info) extends VerificationErrorReason {
  override def id: String = "assertion_error"
  override def message: String = info.comment.reduce[String] { case (l, r) => s"$l; $r" }
}

case class NegativePermissionError(info: Source.Verifier.Info) extends VerificationErrorReason {
  override def id: String = "negative_permission_error"
  override def message: String = s"Expression ${info.origin.tag.trim} might be negative."
}

case class GoCallPreconditionError(node: Source.Verifier.Info) extends VerificationErrorReason {
  override def id: String = "go_call_precondition_error"
  override def message: String = s"${node.origin.tag.trim} might not satisfy the precondition of the callee."
}

sealed trait VerificationErrorClarification {
  def message: String
  override def toString: String = message
}<|MERGE_RESOLUTION|>--- conflicted
+++ resolved
@@ -231,14 +231,17 @@
   override def localMessage: String = "Expression may cause integer overflow"
 }
 
-<<<<<<< HEAD
-=======
 case class ArrayMakePreconditionError(info: Source.Verifier.Info) extends VerificationError {
   override def localId: String = "make_precondition_error"
   override def localMessage: String = s"The provided length might not be smaller or equals to the provided capacity, or length and capacity might not be non-negative"
 }
 
 case class ChannelMakePreconditionError(info: Source.Verifier.Info) extends VerificationError {
+  override def localId: String = "make_precondition_error"
+  override def localMessage: String = s"The provided length to ${info.origin.tag.trim} might be negative"
+}
+
+case class MapMakePreconditionError(info: Source.Verifier.Info) extends VerificationError {
   override def localId: String = "make_precondition_error"
   override def localMessage: String = s"The provided length to ${info.origin.tag.trim} might be negative"
 }
@@ -265,7 +268,6 @@
 
 
 
->>>>>>> 0c8b3e19
 sealed trait VerificationErrorReason {
   def id: String
   def message: String
@@ -314,11 +316,6 @@
   override def message: String = s"Key ${index.origin.tag.trim} might not be contained in ${node.origin.tag.trim}"
 }
 
-case class MakePreconditionReason(info: Source.Verifier.Info) extends VerificationErrorReason {
-  override def id: String = "make_precondition_reason"
-  override def message: String = s"The provided length might not be smaller or equals to the provided capacity, or length and capacity might not be non-negative"
-}
-
 case class KeyNotComparableReason(info: Source.Verifier.Info) extends VerificationErrorReason {
   override def id: String = "key_not_comparable_reason"
   override def message: String = s"Key in ${info.origin.tag.trim} is not comparable"
