--- conflicted
+++ resolved
@@ -40,17 +40,6 @@
                               printInternal: Boolean = false,
                               printVpr: Boolean = false) extends GobraReporter {
   override def report(msg: GobraMessage): Unit = msg match {
-<<<<<<< HEAD
-    case ParsedInputMessage(file, program) if unparse => write(file, "unparsed", program().formatted)
-    case TypeCheckSuccessMessage(file, _, erasedGhostCode, goifiedGhostCode) =>
-      if (eraseGhost) write(file, "ghostLess", erasedGhostCode())
-      if (goify) write(file, "go", goifiedGhostCode())
-    case TypeCheckDebugMessage(file, _, debugTypeInfo) if debug => write(file, "debugType", debugTypeInfo())
-    case DesugaredMessage(file, internal) if printInternal => write(file, "internal", internal().formatted)
-    case AppliedInternalTransformsMessage(file, internal) if printInternal => write(file, "internal", internal().formatted)
-    case m@GeneratedViperMessage(file, _, _) if printVpr => write(file, "vpr", m.vprAstFormatted)
-    case m: ChoppedViperMessage if printVpr => write(m.input, s"chopped${m.idx}.vpr", m.vprAstFormatted)
-=======
     case ParsedInputMessage(input, program) if unparse => write(input, "unparsed", program().formatted)
     case TypeCheckSuccessMessage(inputs, _, erasedGhostCode, goifiedGhostCode) =>
       if (eraseGhost) write(inputs, "ghostLess", erasedGhostCode())
@@ -59,7 +48,7 @@
     case DesugaredMessage(inputs, internal) if printInternal => write(inputs, "internal", internal().formatted)
     case AppliedInternalTransformsMessage(inputs, internal) if printInternal => write(inputs, "internal", internal().formatted)
     case m@GeneratedViperMessage(inputs, _, _) if printVpr => write(inputs, "vpr", m.vprAstFormatted)
->>>>>>> 51456e0e
+    case m: ChoppedViperMessage if printVpr => write(m.inputs, s"chopped${m.idx}.vpr", m.vprAstFormatted)
     case CopyrightReport(text) => println(text)
     case _ => // ignore
   }
