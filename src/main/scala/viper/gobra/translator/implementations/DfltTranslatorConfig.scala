--- conflicted
+++ resolved
@@ -54,14 +54,9 @@
     new SafeTypeEncodingCombiner(Vector(
       new BoolEncoding, new IntEncoding, new PermissionEncoding,
       new PointerEncoding, new StructEncoding, arrayEncoding, new InterfaceEncoding,
-<<<<<<< HEAD
-      new SequenceEncoding, new SetEncoding, new OptionEncoding,
+      new SequenceEncoding, new SetEncoding, new OptionEncoding, new DomainEncoding,
       new SliceEncoding(arrayEncoding), new PredEncoding, new ChannelEncoding, new StringEncoding,
       new MapEncoding, new MathematicalMapEncoding
-=======
-      new SequenceEncoding, new SetEncoding, new OptionEncoding, new DomainEncoding,
-      new SliceEncoding(arrayEncoding), new PredEncoding, new ChannelEncoding, new StringEncoding
->>>>>>> 5b57dbce
     ))
   )
 }