--- conflicted
+++ resolved
@@ -8,17 +8,10 @@
   val frontend = new TestFrontend()
 
   test("Printer: should correctly show a standard sequence index expression") {
-<<<<<<< HEAD
     val expr = IndexedExp(
-      LocalVar.Ref("xs", SequenceT(IntT))(Unsourced),
-      IntLit(BigInt(42))(Unsourced)
-    )(Unsourced)
-=======
-    val expr = SequenceIndex(
       LocalVar.Ref("xs", SequenceT(IntT))(Internal),
       IntLit(BigInt(42))(Internal)
     )(Internal)
->>>>>>> b48ee173
 
     frontend.show(expr) should matchPattern {
       case "xs[42]" =>
@@ -817,8 +810,8 @@
 
   test("Printer: should correctly show a very simple exclusive array length expression") {
     val expr = Length(
-      LocalVar.Ref("a", ExclusiveArrayT(12, IntT))(Unsourced)
-    )(Unsourced)
+      LocalVar.Ref("a", ExclusiveArrayT(12, IntT))(Internal)
+    )(Internal)
 
     frontend.show(expr) should matchPattern {
       case "len(a)" =>
@@ -828,10 +821,10 @@
   test("Printer: should correctly show a slightly more complex array length expression") {
     val expr = Length(
       Add(
-        Cardinality(LocalVar.Ref("s", SetT(BoolT))(Unsourced))(Unsourced),
-        IntLit(42)(Unsourced)
-      )(Unsourced)
-    )(Unsourced)
+        Cardinality(LocalVar.Ref("s", SetT(BoolT))(Internal))(Internal),
+        IntLit(42)(Internal)
+      )(Internal)
+    )(Internal)
 
     frontend.show(expr) should matchPattern {
       case "len(|s| + 42)" =>
@@ -839,7 +832,7 @@
   }
 
   test("Printer: should correctly show a nested array length expression") {
-    val expr = Length(Length(IntLit(42)(Unsourced))(Unsourced))(Unsourced)
+    val expr = Length(Length(IntLit(42)(Internal))(Internal))(Internal)
 
     frontend.show(expr) should matchPattern {
       case "len(len(42))" =>
@@ -848,9 +841,9 @@
 
   test("Printer: should be able to show the addition of two uses of the array length function") {
     val expr = Add(
-      Length(LocalVar.Ref("a", ExclusiveArrayT(24, BoolT))(Unsourced))(Unsourced),
-      Length(LocalVar.Ref("b", ExclusiveArrayT(24, BoolT))(Unsourced))(Unsourced)
-    )(Unsourced)
+      Length(LocalVar.Ref("a", ExclusiveArrayT(24, BoolT))(Internal))(Internal),
+      Length(LocalVar.Ref("b", ExclusiveArrayT(24, BoolT))(Internal))(Internal)
+    )(Internal)
 
     frontend.show(expr) should matchPattern {
       case "len(a) + len(b)" =>
@@ -859,8 +852,8 @@
 
   test("Printer: should be able to show a very simple sequence length expression") {
     val expr = Length(
-      LocalVar.Ref("xs", SequenceT(IntT))(Unsourced)
-    )(Unsourced)
+      LocalVar.Ref("xs", SequenceT(IntT))(Internal)
+    )(Internal)
 
     frontend.show(expr) should matchPattern {
       case "len(xs)" =>
@@ -870,10 +863,10 @@
   test("Printer: should be able to show a slightly more complicated use of the sequence length function") {
     val expr = Length(
       SequenceAppend(
-        SequenceLit(BoolT, Vector(BoolLit(false)(Unsourced)))(Unsourced),
-        IntLit(12)(Unsourced)
-      )(Unsourced)
-    )(Unsourced)
+        SequenceLit(BoolT, Vector(BoolLit(false)(Internal)))(Internal),
+        IntLit(12)(Internal)
+      )(Internal)
+    )(Internal)
 
     frontend.show(expr) should matchPattern {
       case "len(seq[bool] { false } ++ 12)" =>
@@ -882,8 +875,8 @@
 
   test("Printer: should correctly show a nested use of the built-in sequence length operator") {
     val expr = Length(
-      Length(SequenceLit(IntT, Vector())(Unsourced))(Unsourced)
-    )(Unsourced)
+      Length(SequenceLit(IntT, Vector())(Internal))(Internal)
+    )(Internal)
 
     frontend.show(expr) should matchPattern {
       case "len(len(seq[int] { }))" =>
@@ -892,9 +885,9 @@
 
   test("Printer: should correctly show a composition of two sequence length function applications") {
     val expr = Add(
-      Length(LocalVar.Ref("xs", SequenceT(IntT))(Unsourced))(Unsourced),
-      Length(LocalVar.Ref("ys", SequenceT(IntT))(Unsourced))(Unsourced)
-    )(Unsourced)
+      Length(LocalVar.Ref("xs", SequenceT(IntT))(Internal))(Internal),
+      Length(LocalVar.Ref("ys", SequenceT(IntT))(Internal))(Internal)
+    )(Internal)
 
     frontend.show(expr) should matchPattern {
       case "len(xs) + len(ys)" =>
@@ -903,9 +896,9 @@
 
   test("Printer: should correctly show a simple array indexing expression") {
     val expr = IndexedExp(
-      LocalVar.Ref("a", ExclusiveArrayT(124, IntT))(Unsourced),
-      IntLit(42)(Unsourced)
-    )(Unsourced)
+      LocalVar.Ref("a", ExclusiveArrayT(124, IntT))(Internal),
+      IntLit(42)(Internal)
+    )(Internal)
 
     frontend.show(expr) should matchPattern {
       case "a[42]" =>
@@ -915,11 +908,11 @@
   test("Printer: should correctly show an array indexing expression with a slightly more complex base") {
     val expr = IndexedExp(
       SequenceAppend(
-        SequenceLit(BoolT, Vector(BoolLit(false)(Unsourced)))(Unsourced),
-        Length(LocalVar.Ref("xs", SequenceT(BoolT))(Unsourced))(Unsourced)
-      )(Unsourced),
-      IntLit(42)(Unsourced)
-    )(Unsourced)
+        SequenceLit(BoolT, Vector(BoolLit(false)(Internal)))(Internal),
+        Length(LocalVar.Ref("xs", SequenceT(BoolT))(Internal))(Internal)
+      )(Internal),
+      IntLit(42)(Internal)
+    )(Internal)
 
     frontend.show(expr) should matchPattern {
       case "seq[bool] { false } ++ len(xs)[42]" =>
@@ -928,12 +921,12 @@
 
   test("Printer: should correctly show an array indexing operation with a slightly more complex right-hand side") {
     val expr = IndexedExp(
-      LocalVar.Ref("a", ExclusiveArrayT(124, IntT))(Unsourced),
+      LocalVar.Ref("a", ExclusiveArrayT(124, IntT))(Internal),
       Add(
-        LocalVar.Ref("x", IntT)(Unsourced),
-        IntLit(2)(Unsourced)
-      )(Unsourced)
-    )(Unsourced)
+        LocalVar.Ref("x", IntT)(Internal),
+        IntLit(2)(Internal)
+      )(Internal)
+    )(Internal)
 
     frontend.show(expr) should matchPattern {
       case "a[x + 2]" =>
@@ -943,11 +936,11 @@
   test("Printer: should correctly show a small chain of array indexing operations") {
     val expr = IndexedExp(
       IndexedExp(
-        LocalVar.Ref("a", ExclusiveArrayT(12, ExclusiveArrayT(24, BoolT)))(Unsourced),
-        IntLit(2)(Unsourced)
-      )(Unsourced),
-      IntLit(4)(Unsourced)
-    )(Unsourced)
+        LocalVar.Ref("a", ExclusiveArrayT(12, ExclusiveArrayT(24, BoolT)))(Internal),
+        IntLit(2)(Internal)
+      )(Internal),
+      IntLit(4)(Internal)
+    )(Internal)
 
     frontend.show(expr) should matchPattern {
       case "a[2][4]" =>
@@ -957,9 +950,9 @@
   test("Printer: should correctly show a simple accessible indexed expression") {
     val expr = Accessible.Index(
       IndexedExp(
-        LocalVar.Ref("a", ExclusiveArrayT(12, ExclusiveArrayT(24, BoolT)))(Unsourced),
-        Add(IntLit(2)(Unsourced), IntLit(3)(Unsourced))(Unsourced)
-      )(Unsourced)
+        LocalVar.Ref("a", ExclusiveArrayT(12, ExclusiveArrayT(24, BoolT)))(Internal),
+        Add(IntLit(2)(Internal), IntLit(3)(Internal))(Internal)
+      )(Internal)
     )
 
     frontend.show(expr) should matchPattern {
@@ -971,11 +964,11 @@
     val expr = Access(
       Accessible.Index(
         IndexedExp(
-          LocalVar.Ref("a", ExclusiveArrayT(12, ExclusiveArrayT(24, BoolT)))(Unsourced),
-          IntLit(2)(Unsourced)
-        )(Unsourced)
+          LocalVar.Ref("a", ExclusiveArrayT(12, ExclusiveArrayT(24, BoolT)))(Internal),
+          IntLit(2)(Internal)
+        )(Internal)
       )
-    )(Unsourced)
+    )(Internal)
 
     frontend.show(expr) should matchPattern {
       case "acc(a[2])" =>
@@ -985,9 +978,9 @@
   test("Printer: should correctly show a simple assignee indexed expression") {
     val expr = Assignee.Index(
       IndexedExp(
-        LocalVar.Ref("a", ExclusiveArrayT(12, ExclusiveArrayT(24, BoolT)))(Unsourced),
-        Add(IntLit(2)(Unsourced), IntLit(3)(Unsourced))(Unsourced)
-      )(Unsourced)
+        LocalVar.Ref("a", ExclusiveArrayT(12, ExclusiveArrayT(24, BoolT)))(Internal),
+        Add(IntLit(2)(Internal), IntLit(3)(Internal))(Internal)
+      )(Internal)
     )
 
     frontend.show(expr) should matchPattern {
@@ -997,10 +990,10 @@
 
   test("Printer: should correctly show a simple integer array literal") {
     val expr = ArrayLit(IntT, Vector(
-      IntLit(12)(Unsourced),
-      IntLit(24)(Unsourced),
-      IntLit(48)(Unsourced)
-    ))(Unsourced)
+      IntLit(12)(Internal),
+      IntLit(24)(Internal),
+      IntLit(48)(Internal)
+    ))(Internal)
 
     frontend.show(expr) should matchPattern {
       case "[3]int { 12, 24, 48 }" =>
@@ -1008,7 +1001,7 @@
   }
 
   test("Printer: should correctly show an empty Boolean array literal") {
-    val expr = ArrayLit(BoolT, Vector())(Unsourced)
+    val expr = ArrayLit(BoolT, Vector())(Internal)
 
     frontend.show(expr) should matchPattern {
       case "[0]bool { }" =>
@@ -1020,11 +1013,11 @@
       ExclusiveArrayT(2, IntT),
       Vector(
         ArrayLit(IntT, Vector(
-          IntLit(24)(Unsourced),
-          IntLit(42)(Unsourced)
-        ))(Unsourced)
+          IntLit(24)(Internal),
+          IntLit(42)(Internal)
+        ))(Internal)
       )
-    )(Unsourced)
+    )(Internal)
 
     frontend.show(expr) should matchPattern {
       case "[1][2]int { [2]int { 24, 42 } }" =>
@@ -1034,7 +1027,7 @@
   test("Printer: should correctly show an empty 3D array literal") {
     val expr = ArrayLit(
       ExclusiveArrayT(24, ExclusiveArrayT(48, BoolT)), Vector()
-    )(Unsourced)
+    )(Internal)
 
     frontend.show(expr) should matchPattern {
       case "[0][24][48]bool { }" =>
@@ -1044,8 +1037,8 @@
   test("Printer: should correctly show a sequence array literal") {
     val expr = ArrayLit(
       SequenceT(IntT),
-      Vector(SequenceLit(IntT, Vector())(Unsourced))
-    )(Unsourced)
+      Vector(SequenceLit(IntT, Vector())(Internal))
+    )(Internal)
 
     frontend.show(expr) should matchPattern {
       case "[1]seq[int] { seq[int] { } }" =>
